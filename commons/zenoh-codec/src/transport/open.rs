//
// Copyright (c) 2023 ZettaScale Technology
//
// This program and the accompanying materials are made available under the
// terms of the Eclipse Public License 2.0 which is available at
// http://www.eclipse.org/legal/epl-2.0, or the Apache License, Version 2.0
// which is available at https://www.apache.org/licenses/LICENSE-2.0.
//
// SPDX-License-Identifier: EPL-2.0 OR Apache-2.0
//
// Contributors:
//   ZettaScale Zenoh Team, <zenoh@zettascale.tech>
//
use crate::{common::extension, RCodec, WCodec, Zenoh080, Zenoh080Header};
use core::time::Duration;
use zenoh_buffers::{
    reader::{DidntRead, Reader},
    writer::{DidntWrite, Writer},
    ZSlice,
};
use zenoh_protocol::{
    common::{iext, imsg},
    transport::{
        id,
        open::{ext, flag, OpenAck, OpenSyn},
        TransportSn,
    },
};

// OpenSyn
impl<W> WCodec<&OpenSyn, &mut W> for Zenoh080
where
    W: Writer,
{
    type Output = Result<(), DidntWrite>;

    fn write(self, writer: &mut W, x: &OpenSyn) -> Self::Output {
        let OpenSyn {
<<<<<<< HEAD
            lease,
            initial_sn,
=======
            initial_sn,
            lease,
>>>>>>> 5ee57d95
            cookie,
            ext_qos,
            ext_shm,
            ext_auth,
            ext_mlink,
            ext_lowlatency,
<<<<<<< HEAD
=======
            ext_compression,
>>>>>>> 5ee57d95
        } = x;

        // Header
        let mut header = id::OPEN;
        if lease.as_millis() % 1_000 == 0 {
            header |= flag::T;
        }
        let mut n_exts = (ext_qos.is_some() as u8)
            + (ext_shm.is_some() as u8)
            + (ext_auth.is_some() as u8)
            + (ext_mlink.is_some() as u8)
<<<<<<< HEAD
            + (ext_lowlatency.is_some() as u8);
=======
            + (ext_lowlatency.is_some() as u8)
            + (ext_compression.is_some() as u8);
>>>>>>> 5ee57d95
        if n_exts != 0 {
            header |= flag::Z;
        }
        self.write(&mut *writer, header)?;

        // Body
        if imsg::has_flag(header, flag::T) {
            self.write(&mut *writer, lease.as_secs())?;
        } else {
            self.write(&mut *writer, lease.as_millis() as u64)?;
        }
        self.write(&mut *writer, initial_sn)?;
        self.write(&mut *writer, cookie)?;

        // Extensions
        if let Some(qos) = ext_qos.as_ref() {
            n_exts -= 1;
            self.write(&mut *writer, (qos, n_exts != 0))?;
        }
        if let Some(shm) = ext_shm.as_ref() {
            n_exts -= 1;
            self.write(&mut *writer, (shm, n_exts != 0))?;
        }
        if let Some(auth) = ext_auth.as_ref() {
            n_exts -= 1;
            self.write(&mut *writer, (auth, n_exts != 0))?;
        }
        if let Some(mlink) = ext_mlink.as_ref() {
            n_exts -= 1;
            self.write(&mut *writer, (mlink, n_exts != 0))?;
        }
        if let Some(lowlatency) = ext_lowlatency.as_ref() {
            n_exts -= 1;
            self.write(&mut *writer, (lowlatency, n_exts != 0))?;
        }
        if let Some(compression) = ext_compression.as_ref() {
            n_exts -= 1;
            self.write(&mut *writer, (compression, n_exts != 0))?;
        }

        Ok(())
    }
}

impl<R> RCodec<OpenSyn, &mut R> for Zenoh080
where
    R: Reader,
{
    type Error = DidntRead;

    fn read(self, reader: &mut R) -> Result<OpenSyn, Self::Error> {
        let header: u8 = self.read(&mut *reader)?;
        let codec = Zenoh080Header::new(header);
        codec.read(reader)
    }
}

impl<R> RCodec<OpenSyn, &mut R> for Zenoh080Header
where
    R: Reader,
{
    type Error = DidntRead;

    fn read(self, reader: &mut R) -> Result<OpenSyn, Self::Error> {
        if imsg::mid(self.header) != id::OPEN || imsg::has_flag(self.header, flag::A) {
            return Err(DidntRead);
        }

        // Body
        let lease: u64 = self.codec.read(&mut *reader)?;
        let lease = if imsg::has_flag(self.header, flag::T) {
            Duration::from_secs(lease)
        } else {
            Duration::from_millis(lease)
        };
        let initial_sn: TransportSn = self.codec.read(&mut *reader)?;
        let cookie: ZSlice = self.codec.read(&mut *reader)?;

        // Extensions
        let mut ext_qos = None;
        let mut ext_shm = None;
        let mut ext_auth = None;
        let mut ext_mlink = None;
        let mut ext_lowlatency = None;
        let mut ext_compression = None;

        let mut has_ext = imsg::has_flag(self.header, flag::Z);
        while has_ext {
            let ext: u8 = self.codec.read(&mut *reader)?;
            let eodec = Zenoh080Header::new(ext);
            match iext::eid(ext) {
                ext::QoS::ID => {
                    let (q, ext): (ext::QoS, bool) = eodec.read(&mut *reader)?;
                    ext_qos = Some(q);
                    has_ext = ext;
                }
                ext::Shm::ID => {
                    let (s, ext): (ext::Shm, bool) = eodec.read(&mut *reader)?;
                    ext_shm = Some(s);
                    has_ext = ext;
                }
                ext::Auth::ID => {
                    let (a, ext): (ext::Auth, bool) = eodec.read(&mut *reader)?;
                    ext_auth = Some(a);
                    has_ext = ext;
                }
                ext::MultiLinkSyn::ID => {
                    let (a, ext): (ext::MultiLinkSyn, bool) = eodec.read(&mut *reader)?;
                    ext_mlink = Some(a);
                    has_ext = ext;
                }
                ext::LowLatency::ID => {
                    let (q, ext): (ext::LowLatency, bool) = eodec.read(&mut *reader)?;
                    ext_lowlatency = Some(q);
                    has_ext = ext;
                }
                ext::Compression::ID => {
                    let (q, ext): (ext::Compression, bool) = eodec.read(&mut *reader)?;
                    ext_compression = Some(q);
                    has_ext = ext;
                }
                _ => {
                    has_ext = extension::skip(reader, "OpenSyn", ext)?;
                }
            }
        }

        Ok(OpenSyn {
            lease,
            initial_sn,
            cookie,
            ext_qos,
            ext_shm,
            ext_auth,
            ext_mlink,
            ext_lowlatency,
            ext_compression,
        })
    }
}

// OpenAck
impl<W> WCodec<&OpenAck, &mut W> for Zenoh080
where
    W: Writer,
{
    type Output = Result<(), DidntWrite>;

    fn write(self, writer: &mut W, x: &OpenAck) -> Self::Output {
        let OpenAck {
<<<<<<< HEAD
            lease,
            initial_sn,
=======
            initial_sn,
            lease,
>>>>>>> 5ee57d95
            ext_qos,
            ext_shm,
            ext_auth,
            ext_mlink,
            ext_lowlatency,
<<<<<<< HEAD
=======
            ext_compression,
>>>>>>> 5ee57d95
        } = x;

        // Header
        let mut header = id::OPEN;
        header |= flag::A;
        // Verify that the timeout is expressed in seconds, i.e. subsec part is 0.
        if lease.subsec_nanos() == 0 {
            header |= flag::T;
        }
        let mut n_exts = (ext_qos.is_some() as u8)
            + (ext_shm.is_some() as u8)
            + (ext_auth.is_some() as u8)
            + (ext_mlink.is_some() as u8)
<<<<<<< HEAD
            + (ext_lowlatency.is_some() as u8);
=======
            + (ext_lowlatency.is_some() as u8)
            + (ext_compression.is_some() as u8);
>>>>>>> 5ee57d95
        if n_exts != 0 {
            header |= flag::Z;
        }
        self.write(&mut *writer, header)?;

        // Body
        if imsg::has_flag(header, flag::T) {
            self.write(&mut *writer, lease.as_secs())?;
        } else {
            self.write(&mut *writer, lease.as_millis() as u64)?;
        }
        self.write(&mut *writer, initial_sn)?;

        // Extensions
        if let Some(qos) = ext_qos.as_ref() {
            n_exts -= 1;
            self.write(&mut *writer, (qos, n_exts != 0))?;
        }
        if let Some(shm) = ext_shm.as_ref() {
            n_exts -= 1;
            self.write(&mut *writer, (shm, n_exts != 0))?;
        }
        if let Some(auth) = ext_auth.as_ref() {
            n_exts -= 1;
            self.write(&mut *writer, (auth, n_exts != 0))?;
        }
        if let Some(mlink) = ext_mlink.as_ref() {
            n_exts -= 1;
            self.write(&mut *writer, (mlink, n_exts != 0))?;
        }
        if let Some(lowlatency) = ext_lowlatency.as_ref() {
            n_exts -= 1;
            self.write(&mut *writer, (lowlatency, n_exts != 0))?;
        }
        if let Some(compression) = ext_compression.as_ref() {
            n_exts -= 1;
            self.write(&mut *writer, (compression, n_exts != 0))?;
        }

        Ok(())
    }
}

impl<R> RCodec<OpenAck, &mut R> for Zenoh080
where
    R: Reader,
{
    type Error = DidntRead;

    fn read(self, reader: &mut R) -> Result<OpenAck, Self::Error> {
        let header: u8 = self.read(&mut *reader)?;
        let codec = Zenoh080Header::new(header);
        codec.read(reader)
    }
}

impl<R> RCodec<OpenAck, &mut R> for Zenoh080Header
where
    R: Reader,
{
    type Error = DidntRead;

    fn read(self, reader: &mut R) -> Result<OpenAck, Self::Error> {
        if imsg::mid(self.header) != id::OPEN || !imsg::has_flag(self.header, flag::A) {
            return Err(DidntRead);
        }

        // Body
        let lease: u64 = self.codec.read(&mut *reader)?;
        let lease = if imsg::has_flag(self.header, flag::T) {
            Duration::from_secs(lease)
        } else {
            Duration::from_millis(lease)
        };
        let initial_sn: TransportSn = self.codec.read(&mut *reader)?;

        // Extensions
        let mut ext_qos = None;
        let mut ext_shm = None;
        let mut ext_auth = None;
        let mut ext_mlink = None;
        let mut ext_lowlatency = None;
        let mut ext_compression = None;

        let mut has_ext = imsg::has_flag(self.header, flag::Z);
        while has_ext {
            let ext: u8 = self.codec.read(&mut *reader)?;
            let eodec = Zenoh080Header::new(ext);
            match iext::eid(ext) {
                ext::QoS::ID => {
                    let (q, ext): (ext::QoS, bool) = eodec.read(&mut *reader)?;
                    ext_qos = Some(q);
                    has_ext = ext;
                }
                ext::Shm::ID => {
                    let (s, ext): (ext::Shm, bool) = eodec.read(&mut *reader)?;
                    ext_shm = Some(s);
                    has_ext = ext;
                }
                ext::Auth::ID => {
                    let (a, ext): (ext::Auth, bool) = eodec.read(&mut *reader)?;
                    ext_auth = Some(a);
                    has_ext = ext;
                }
                ext::MultiLinkAck::ID => {
                    let (a, ext): (ext::MultiLinkAck, bool) = eodec.read(&mut *reader)?;
                    ext_mlink = Some(a);
                    has_ext = ext;
                }
                ext::LowLatency::ID => {
                    let (q, ext): (ext::LowLatency, bool) = eodec.read(&mut *reader)?;
                    ext_lowlatency = Some(q);
                    has_ext = ext;
                }
                ext::Compression::ID => {
                    let (q, ext): (ext::Compression, bool) = eodec.read(&mut *reader)?;
                    ext_compression = Some(q);
                    has_ext = ext;
                }
                _ => {
                    has_ext = extension::skip(reader, "OpenAck", ext)?;
                }
            }
        }

        Ok(OpenAck {
            lease,
            initial_sn,
            ext_qos,
            ext_shm,
            ext_auth,
            ext_mlink,
            ext_lowlatency,
            ext_compression,
        })
    }
}<|MERGE_RESOLUTION|>--- conflicted
+++ resolved
@@ -36,23 +36,15 @@
 
     fn write(self, writer: &mut W, x: &OpenSyn) -> Self::Output {
         let OpenSyn {
-<<<<<<< HEAD
             lease,
             initial_sn,
-=======
-            initial_sn,
-            lease,
->>>>>>> 5ee57d95
             cookie,
             ext_qos,
             ext_shm,
             ext_auth,
             ext_mlink,
             ext_lowlatency,
-<<<<<<< HEAD
-=======
             ext_compression,
->>>>>>> 5ee57d95
         } = x;
 
         // Header
@@ -64,12 +56,8 @@
             + (ext_shm.is_some() as u8)
             + (ext_auth.is_some() as u8)
             + (ext_mlink.is_some() as u8)
-<<<<<<< HEAD
-            + (ext_lowlatency.is_some() as u8);
-=======
             + (ext_lowlatency.is_some() as u8)
             + (ext_compression.is_some() as u8);
->>>>>>> 5ee57d95
         if n_exts != 0 {
             header |= flag::Z;
         }
@@ -220,22 +208,14 @@
 
     fn write(self, writer: &mut W, x: &OpenAck) -> Self::Output {
         let OpenAck {
-<<<<<<< HEAD
             lease,
             initial_sn,
-=======
-            initial_sn,
-            lease,
->>>>>>> 5ee57d95
             ext_qos,
             ext_shm,
             ext_auth,
             ext_mlink,
             ext_lowlatency,
-<<<<<<< HEAD
-=======
             ext_compression,
->>>>>>> 5ee57d95
         } = x;
 
         // Header
@@ -249,12 +229,8 @@
             + (ext_shm.is_some() as u8)
             + (ext_auth.is_some() as u8)
             + (ext_mlink.is_some() as u8)
-<<<<<<< HEAD
-            + (ext_lowlatency.is_some() as u8);
-=======
             + (ext_lowlatency.is_some() as u8)
             + (ext_compression.is_some() as u8);
->>>>>>> 5ee57d95
         if n_exts != 0 {
             header |= flag::Z;
         }
