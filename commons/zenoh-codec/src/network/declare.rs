--- conflicted
+++ resolved
@@ -44,11 +44,7 @@
             DeclareBody::UndeclareQueryable(r) => self.write(&mut *writer, r)?,
             DeclareBody::DeclareToken(r) => self.write(&mut *writer, r)?,
             DeclareBody::UndeclareToken(r) => self.write(&mut *writer, r)?,
-<<<<<<< HEAD
-            DeclareBody::DeclareFinal => (),
-=======
             DeclareBody::DeclareFinal(r) => self.write(&mut *writer, r)?,
->>>>>>> a12d2c80
         }
 
         Ok(())
@@ -75,11 +71,7 @@
             U_QUERYABLE => DeclareBody::UndeclareQueryable(codec.read(&mut *reader)?),
             D_TOKEN => DeclareBody::DeclareToken(codec.read(&mut *reader)?),
             U_TOKEN => DeclareBody::UndeclareToken(codec.read(&mut *reader)?),
-<<<<<<< HEAD
-            D_FINAL => DeclareBody::DeclareFinal,
-=======
             D_FINAL => DeclareBody::DeclareFinal(codec.read(&mut *reader)?),
->>>>>>> a12d2c80
             _ => return Err(DidntRead),
         };
 
