//
// Copyright (c) 2023 ZettaScale Technology
//
// This program and the accompanying materials are made available under the
// terms of the Eclipse Public License 2.0 which is available at
// http://www.eclipse.org/legal/epl-2.0, or the Apache License, Version 2.0
// which is available at https://www.apache.org/licenses/LICENSE-2.0.
//
// SPDX-License-Identifier: EPL-2.0 OR Apache-2.0
//
// Contributors:
//   ZettaScale Zenoh Team, <zenoh@zettascale.tech>
//
use super::*;

pub const ENV: &str = "ZENOH_CONFIG";

macro_rules! mode_accessor {
    ($type:ty) => {
        #[inline]
        pub fn get(whatami: zenoh_protocol::core::WhatAmI) -> &'static $type {
            match whatami {
                zenoh_protocol::core::WhatAmI::Router => router,
                zenoh_protocol::core::WhatAmI::Peer => peer,
                zenoh_protocol::core::WhatAmI::Client => client,
            }
        }
    };
}

#[allow(non_upper_case_globals)]
#[allow(dead_code)]
pub const mode: WhatAmI = WhatAmI::Peer;

#[allow(non_upper_case_globals)]
#[allow(dead_code)]
pub mod scouting {
    pub const timeout: u64 = 3000;
    pub const delay: u64 = 200;
    pub mod multicast {
        pub const enabled: bool = true;
        pub const address: ([u8; 4], u16) = ([224, 0, 0, 224], 7446);
        pub const interface: &str = "auto";
        pub mod autoconnect {
            pub const router: &crate::WhatAmIMatcher = // ""
                &crate::WhatAmIMatcher::empty();
            pub const peer: &crate::WhatAmIMatcher = // "router|peer"
                &crate::WhatAmIMatcher::empty().router().peer();
            pub const client: &crate::WhatAmIMatcher = // "router|peer"
                &crate::WhatAmIMatcher::empty().router().peer();
            mode_accessor!(crate::WhatAmIMatcher);
        }
        pub mod listen {
            pub const router: &bool = &true;
            pub const peer: &bool = &true;
            pub const client: &bool = &false;
            mode_accessor!(bool);
        }
    }
    pub mod gossip {
        pub const enabled: bool = true;
        pub const multihop: bool = false;
        pub mod autoconnect {
            pub const router: &crate::WhatAmIMatcher = // ""
                &crate::WhatAmIMatcher::empty();
            pub const peer: &crate::WhatAmIMatcher = // "router|peer"
                &crate::WhatAmIMatcher::empty().router().peer();
            pub const client: &crate::WhatAmIMatcher = // "router|peer"
                &crate::WhatAmIMatcher::empty().router().peer();
            mode_accessor!(crate::WhatAmIMatcher);
        }
    }
}

#[allow(non_upper_case_globals)]
#[allow(dead_code)]
pub mod timestamping {
    pub mod enabled {
        pub const router: &bool = &true;
        pub const peer: &bool = &false;
        pub const client: &bool = &false;
        mode_accessor!(bool);
    }
    pub const drop_future_timestamp: bool = false;
}

#[allow(non_upper_case_globals)]
#[allow(dead_code)]
pub const queries_default_timeout: u64 = 10000;

#[allow(non_upper_case_globals)]
#[allow(dead_code)]
pub mod routing {
    pub mod router {
        pub const peers_failover_brokering: bool = true;
    }
    pub mod peer {
        pub const mode: &str = "peer_to_peer";
    }
}

impl Default for TransportUnicastConf {
    fn default() -> Self {
        Self {
            accept_timeout: 10_000,
            accept_pending: 100,
            max_sessions: 1_000,
            max_links: 1,
        }
    }
}

impl Default for TransportMulticastConf {
    fn default() -> Self {
        Self {
            join_interval: Some(2500),
            max_sessions: Some(1000),
        }
    }
}

impl Default for QoSConf {
    fn default() -> Self {
        Self { enabled: true }
    }
}

#[allow(clippy::derivable_impls)]
impl Default for SharedMemoryConf {
    fn default() -> Self {
        Self { enabled: false }
    }
}

impl Default for LinkTxConf {
    #[allow(clippy::unnecessary_cast)]
    fn default() -> Self {
        let num = 1 + ((num_cpus::get() - 1) / 4);
        Self {
            sequence_number_resolution: Bits::from(TransportSn::MAX),
            lease: 10_000,
            keep_alive: 4,
            batch_size: BatchSize::MAX,
            queue: QueueConf::default(),
            threads: num,
        }
    }
}

impl Default for QueueConf {
    fn default() -> Self {
        Self {
            size: QueueSizeConf::default(),
            backoff: 100,
        }
    }
}

impl QueueSizeConf {
    pub const MIN: usize = 1;
    pub const MAX: usize = 16;
}

impl Default for QueueSizeConf {
    fn default() -> Self {
        Self {
            control: 1,
            real_time: 1,
            interactive_low: 1,
            interactive_high: 1,
            data_high: 2,
            data: 4,
            data_low: 2,
            background: 1,
        }
    }
}

impl Default for LinkRxConf {
    fn default() -> Self {
        Self {
            buffer_size: BatchSize::MAX as usize,
            max_message_size: 2_usize.pow(30),
        }
    }
<<<<<<< HEAD
=======
}

// Make explicit the value and ignore clippy warning
#[allow(clippy::derivable_impls)]
impl Default for SharedMemoryConf {
    fn default() -> Self {
        Self { enabled: false }
    }
>>>>>>> 1de6e2f0
}<|MERGE_RESOLUTION|>--- conflicted
+++ resolved
@@ -125,13 +125,6 @@
     }
 }
 
-#[allow(clippy::derivable_impls)]
-impl Default for SharedMemoryConf {
-    fn default() -> Self {
-        Self { enabled: false }
-    }
-}
-
 impl Default for LinkTxConf {
     #[allow(clippy::unnecessary_cast)]
     fn default() -> Self {
@@ -183,8 +176,6 @@
             max_message_size: 2_usize.pow(30),
         }
     }
-<<<<<<< HEAD
-=======
 }
 
 // Make explicit the value and ignore clippy warning
@@ -193,5 +184,4 @@
     fn default() -> Self {
         Self { enabled: false }
     }
->>>>>>> 1de6e2f0
 }