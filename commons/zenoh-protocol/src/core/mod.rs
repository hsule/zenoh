--- conflicted
+++ resolved
@@ -67,8 +67,6 @@
     pub value: Vec<u8>,
 }
 
-<<<<<<< HEAD
-=======
 /// The kind of a `Sample`.
 #[repr(u8)]
 #[derive(Debug, Default, Copy, Clone, PartialEq, Eq)]
@@ -100,7 +98,6 @@
     }
 }
 
->>>>>>> 2dd4c364
 /// The global unique id of a zenoh peer.
 #[derive(Clone, Copy, Eq)]
 pub struct ZenohId(uhlc::ID);
@@ -322,44 +319,7 @@
     }
 }
 
-<<<<<<< HEAD
-/// The kind of congestion control.
-#[derive(Debug, Copy, Clone, PartialEq, Eq)]
-#[repr(u8)]
-pub enum CongestionControl {
-    Block,
-    Drop,
-}
-
-impl Default for CongestionControl {
-    fn default() -> CongestionControl {
-        CongestionControl::Drop
-    }
-}
-
-#[derive(Debug, Copy, Clone, PartialEq, Eq)]
-#[repr(u8)]
-pub enum Reliability {
-    BestEffort,
-    Reliable,
-}
-
-impl Default for Reliability {
-    fn default() -> Reliability {
-        Reliability::BestEffort
-    }
-}
-
-#[derive(Debug, Copy, Clone, PartialEq, Eq, Default)]
-pub struct Channel {
-    pub priority: Priority,
-    pub reliability: Reliability,
-}
-
-#[derive(Debug, Copy, Clone, Eq, Hash, PartialEq)]
-=======
 #[derive(Debug, Default, Copy, Clone, Eq, Hash, PartialEq)]
->>>>>>> 2dd4c364
 #[repr(u8)]
 pub enum Priority {
     Control = 0,
@@ -403,8 +363,6 @@
             ),
         }
     }
-<<<<<<< HEAD
-=======
 }
 
 #[derive(Debug, Default, Copy, Clone, PartialEq, Eq)]
@@ -531,5 +489,4 @@
         }
         None => (s, ""),
     }
->>>>>>> 2dd4c364
 }