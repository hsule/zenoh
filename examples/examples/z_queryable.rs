//
// Copyright (c) 2023 ZettaScale Technology
//
// This program and the accompanying materials are made available under the
// terms of the Eclipse Public License 2.0 which is available at
// http://www.eclipse.org/legal/epl-2.0, or the Apache License, Version 2.0
// which is available at https://www.apache.org/licenses/LICENSE-2.0.
//
// SPDX-License-Identifier: EPL-2.0 OR Apache-2.0
//
// Contributors:
//   ZettaScale Zenoh Team, <zenoh@zettascale.tech>
//
use clap::Parser;
use zenoh::config::Config;
use zenoh::prelude::r#async::*;
use zenoh_examples::CommonArgs;

#[async_std::main]
async fn main() {
    // initiate logging
    env_logger::init();

    let (config, key_expr, value, complete) = parse_args();

    println!("Opening session...");
    let session = zenoh::open(config).res().await.unwrap();

    println!("Declaring Queryable on '{key_expr}'...");
    let queryable = session
        .declare_queryable(&key_expr)
        .complete(complete)
        .res()
        .await
        .unwrap();

<<<<<<< HEAD
    println!("Enter 'q' to quit, 'e' to reply an error to next query...");
    let mut stdin = async_std::io::stdin();
    let mut input = [0_u8];
    loop {
        select!(
            query = queryable.recv_async() => {
                let query = query.unwrap();
                match query.value() {
                    None => println!(">> [Queryable ] Received Query '{}'", query.selector()),
                    Some(value) => {
                        let payload = value.payload.deserialize::<String>().unwrap_or_else(|e| format!("{}", e));
                        println!(">> [Queryable ] Received Query '{}' with value '{}'", query.selector(), payload);
                    },
                }
                if send_errors.swap(false, Relaxed) {
                    println!(
                        ">> [Queryable ] Replying (ERROR: '{}')",
                        value,
                    );
                    query
                        .reply_err(value.clone())
                        .res()
                        .await
                        .unwrap_or_else(|e| println!(">> [Queryable ] Error sending reply: {e}"));
                } else {
                    println!(
                        ">> [Queryable ] Responding ('{}': '{}')",
                        key_expr.as_str(),
                        value,
                    );
                    query
                        .reply(key_expr.clone(), value.clone())
                        .res()
                        .await
                        .unwrap_or_else(|e| println!(">> [Queryable ] Error sending reply: {e}"));
                };
            },

            _ = stdin.read_exact(&mut input).fuse() => {
                match input[0] {
                    b'q' => break,
                    0 => sleep(Duration::from_secs(1)).await,
                    b'e' => send_errors.store(true, Relaxed),
                    _ => (),
                }
            }
=======
    println!("Press CTRL-C to quit...");
    while let Ok(query) = queryable.recv_async().await {
        match query.value() {
            None => println!(">> [Queryable ] Received Query '{}'", query.selector()),
            Some(value) => println!(
                ">> [Queryable ] Received Query '{}' with value '{}'",
                query.selector(),
                value
            ),
        }
        println!(
            ">> [Queryable ] Responding ('{}': '{}')",
            key_expr.as_str(),
            value,
>>>>>>> 65e0fb75
        );
        let reply = Ok(Sample::new(key_expr.clone(), value.clone()));
        query
            .reply(reply)
            .res()
            .await
            .unwrap_or_else(|e| println!(">> [Queryable ] Error sending reply: {e}"));
    }
}

#[derive(clap::Parser, Clone, PartialEq, Eq, Hash, Debug)]
struct Args {
    #[arg(short, long, default_value = "demo/example/zenoh-rs-queryable")]
    /// The key expression matching queries to reply to.
    key: KeyExpr<'static>,
    #[arg(short, long, default_value = "Queryable from Rust!")]
    /// The value to reply to queries.
    value: String,
    #[arg(long)]
    /// Declare the queryable as complete w.r.t. the key expression.
    complete: bool,
    #[command(flatten)]
    common: CommonArgs,
}

fn parse_args() -> (Config, KeyExpr<'static>, String, bool) {
    let args = Args::parse();
    (args.common.into(), args.key, args.value, args.complete)
}<|MERGE_RESOLUTION|>--- conflicted
+++ resolved
@@ -34,73 +34,29 @@
         .await
         .unwrap();
 
-<<<<<<< HEAD
-    println!("Enter 'q' to quit, 'e' to reply an error to next query...");
-    let mut stdin = async_std::io::stdin();
-    let mut input = [0_u8];
-    loop {
-        select!(
-            query = queryable.recv_async() => {
-                let query = query.unwrap();
-                match query.value() {
-                    None => println!(">> [Queryable ] Received Query '{}'", query.selector()),
-                    Some(value) => {
-                        let payload = value.payload.deserialize::<String>().unwrap_or_else(|e| format!("{}", e));
-                        println!(">> [Queryable ] Received Query '{}' with value '{}'", query.selector(), payload);
-                    },
-                }
-                if send_errors.swap(false, Relaxed) {
-                    println!(
-                        ">> [Queryable ] Replying (ERROR: '{}')",
-                        value,
-                    );
-                    query
-                        .reply_err(value.clone())
-                        .res()
-                        .await
-                        .unwrap_or_else(|e| println!(">> [Queryable ] Error sending reply: {e}"));
-                } else {
-                    println!(
-                        ">> [Queryable ] Responding ('{}': '{}')",
-                        key_expr.as_str(),
-                        value,
-                    );
-                    query
-                        .reply(key_expr.clone(), value.clone())
-                        .res()
-                        .await
-                        .unwrap_or_else(|e| println!(">> [Queryable ] Error sending reply: {e}"));
-                };
-            },
-
-            _ = stdin.read_exact(&mut input).fuse() => {
-                match input[0] {
-                    b'q' => break,
-                    0 => sleep(Duration::from_secs(1)).await,
-                    b'e' => send_errors.store(true, Relaxed),
-                    _ => (),
-                }
-            }
-=======
     println!("Press CTRL-C to quit...");
     while let Ok(query) = queryable.recv_async().await {
         match query.value() {
             None => println!(">> [Queryable ] Received Query '{}'", query.selector()),
-            Some(value) => println!(
-                ">> [Queryable ] Received Query '{}' with value '{}'",
-                query.selector(),
-                value
-            ),
+            Some(value) => {
+                let payload = value
+                    .payload
+                    .deserialize::<String>()
+                    .unwrap_or_else(|e| format!("{}", e));
+                println!(
+                    ">> [Queryable ] Received Query '{}' with payload '{}'",
+                    query.selector(),
+                    payload
+                )
+            }
         }
         println!(
             ">> [Queryable ] Responding ('{}': '{}')",
             key_expr.as_str(),
             value,
->>>>>>> 65e0fb75
         );
-        let reply = Ok(Sample::new(key_expr.clone(), value.clone()));
         query
-            .reply(reply)
+            .reply(key_expr.clone(), value.clone())
             .res()
             .await
             .unwrap_or_else(|e| println!(">> [Queryable ] Error sending reply: {e}"));
