# Zenoh Rust examples

## Start instructions

   When zenoh is built in release mode:
   ```bash
   ./target/release/example/<example_name>
   ```

   Each example accepts the `-h` or `--help` option that provides a description of its arguments and their default values.

   If you run the tests against the zenoh router running in a Docker container, you need to add the
   `-e tcp/localhost:7447` option to your examples. That's because Docker doesn't support UDP multicast
   transport, and therefore the zenoh scouting and discrovery mechanism cannot work with.

## Examples description

### z_scout

   Scouts for zenoh peers and routers available on the network.

   Typical usage:
   ```bash
      z_scout
   ```

### z_info

   Gets information about the zenoh session.

   Typical usage:
   ```bash
      z_info
   ```


### z_put

   Puts a path/value into Zenoh.  
   The path/value will be received by all matching subscribers, for instance the [z_sub](#z_sub)
   and [z_storage](#z_storage) examples.

   Typical usage:
   ```bash
      z_put
   ```
   or
   ```bash
      z_put -k /demo/example/test -v 'Hello World'
   ```

### z_pub

   Declares a key expression and a publisher. Then writes values periodically on the declared key expression.
   The published value will be received by all matching subscribers, for instance the [z_sub](#z_sub) and [z_storage](#z_storage) examples.

   Typical usage:
   ```bash
      z_pub
   ```
   or
   ```bash
      z_pub -k /demo/example/test -v 'Hello World'
   ```

### z_sub

   Declares a key expression and a susbcriber.  
   The subscriber will be notified of each `put` or `delete` made on any key expression matching the subscriber key expression, and will print this notification.

   Typical usage:
   ```bash
      z_sub
   ```
   or
   ```bash
      z_sub -k /demo/**
   ```

### z_pull

   Declares a key expression and a pull susbcriber.  
   On each pull, the pull subsciber will be notified of the last `put` or `delete` made on each key expression matching the subscriber key expression, and will print this notification.


   Typical usage:
   ```bash
      z_pull
   ```
   or
   ```bash
      z_pull -k /demo/**
   ```

### z_get

   Sends a query message for a selector.  
   The queryables with a matching path or selector (for instance [z_queryable](#z_queryable) and [z_storage](#z_storage))
   will receive this query and reply with paths/values that will be received by the receiver stream.

   Typical usage:
   ```bash
      z_get
   ```
   or
   ```bash
      z_get -k /demo/**
   ```

### z_queryable

   Declares a queryable function with a path.  
   This queryable function will be triggered by each call to get
   with a selector that matches the path, and will return a value to the querier.

   Typical usage:
   ```bash
      z_queryable
   ```
   or
   ```bash
<<<<<<< HEAD
      z_queryable -p /demo/example/queryable -v 'This is the result'
=======
      z_eval -k /demo/example/eval -v 'This is the result'
>>>>>>> 45b7ad70
   ```

### z_storage

   Trivial implementation of a storage in memory.  
   This examples declares a subscriber and a queryable on the same selector.
   The subscriber callback will store the received paths/values in an hashmap.
   The queryable callback will answer to queries with the paths/values stored in the hashmap
   and that match the queried selector.

   Typical usage:
   ```bash
      z_storage
   ```
   or
   ```bash
      z_storage -k /demo/**
   ```

### z_pub_shm & z_sub_shm

   A pub/sub example involving the shared-memory feature.

   Typical Subscriber usage:
   ```bash
      z_sub_shm
   ```

   Typical Publisher usage:
   ```bash
      z_pub_shm
   ```

### z_pub_thr & z_sub_thr

   Pub/Sub throughput test.
   This example allows to perform throughput measurements between a pubisher performing
   put operations and a subscriber receiving notifications of those puts.

   Typical Subscriber usage:
   ```bash
      z_sub_thr
   ```

   Typical Publisher usage:
   ```bash
      z_pub_thr 1024
   ```

### z_ping & z_pong

   Pub/Sub roundtrip time test.
   This example allows to perform roundtrip time measurements. The z_ping example 
   performs a put operation on a first key expression, waits for a reply from the pong 
   example on a second key expression and measures the time between the two.
   The pong application waits for samples on the first key expression and replies by
   writing back the received data on the second key expression.

   Typical Pong usage:
   ```bash
      z_pong
   ```

   Typical Ping usage:
   ```bash
      z_ping 1024
   ```

### z_pub_shm_thr & z_sub_shm_thr

   Pub/Sub throughput test involving the shared-memory feature.
   This example allows to perform throughput measurements between a pubisher performing
   put operations with the shared-memory feature and a subscriber receiving notifications
   of those puts.

   Typical Subscriber usage:
   ```bash
      z_sub_shm_thr
   ```

   Typical Publisher usage:
   ```bash
      z_pub_shm_thr
   ```<|MERGE_RESOLUTION|>--- conflicted
+++ resolved
@@ -119,11 +119,7 @@
    ```
    or
    ```bash
-<<<<<<< HEAD
       z_queryable -p /demo/example/queryable -v 'This is the result'
-=======
-      z_eval -k /demo/example/eval -v 'This is the result'
->>>>>>> 45b7ad70
    ```
 
 ### z_storage
