//
// Copyright (c) 2022 ZettaScale Technology
//
// This program and the accompanying materials are made available under the
// terms of the Eclipse Public License 2.0 which is available at
// http://www.eclipse.org/legal/epl-2.0, or the Apache License, Version 2.0
// which is available at https://www.apache.org/licenses/LICENSE-2.0.
//
// SPDX-License-Identifier: EPL-2.0 OR Apache-2.0
//
// Contributors:
//   ZettaScale Zenoh Team, <zenoh@zettascale.tech>
//

use clap::{App, Arg};
use zenoh::config::Config;
use zenoh::prelude::*;
use zenoh::publication::CongestionControl;
use zenoh_core::{AsyncResolve, SyncResolve};

const HTML: &str = r#"
<div id="result"></div>
<script>
if(typeof(EventSource) !== "undefined") {
  var source = new EventSource("/demo/sse/event");
  source.addEventListener("PUT", function(e) {
    document.getElementById("result").innerHTML += e.data + "<br>";
  }, false);
} else {
  document.getElementById("result").innerHTML = "Sorry, your browser does not support server-sent events...";
}
</script>"#;

#[async_std::main]
async fn main() {
    // initiate logging
    env_logger::init();

    let config = parse_args();
    let key = "/demo/sse";
    let value = "Pub from sse server!";

    println!("Opening session...");
    let session = zenoh::open(config).await.unwrap();

    println!("Creating Queryable on '{}'...", key);
<<<<<<< HEAD
    let mut queryable = session.queryable(key).res_sync().unwrap();
=======
    let queryable = session.queryable(key).await.unwrap();
>>>>>>> 918dbc8c

    async_std::task::spawn({
        let receiver = queryable.receiver.clone();
        async move {
            while let Ok(request) = receiver.recv_async().await {
                request
                    .reply(Ok(Sample::new(key.to_string(), HTML)))
                    .res_async()
                    .await
                    .unwrap();
            }
        }
    });

    let event_key = [key, "/event"].concat();

    print!("Declaring key expression '{}'...", event_key);
    let expr_id = session.declare_expr(&event_key).await.unwrap();
    println!(" => ExprId {}", expr_id);

    println!("Declaring publication on '{}'...", expr_id);
    session.declare_publication(expr_id).await.unwrap();

    println!("Putting Data periodically ('{}': '{}')...", expr_id, value);

    println!(
        "Data updates are accessible through HTML5 SSE at http://<hostname>:8000{}",
        key
    );
    loop {
        session
            .put(expr_id, value)
            .encoding(KnownEncoding::TextPlain)
            .congestion_control(CongestionControl::Block)
            .await
            .unwrap();
        async_std::task::sleep(std::time::Duration::new(1, 0)).await;
    }
}

fn parse_args() -> Config {
    let args = App::new("zenoh ssl server example")
        .arg(
            Arg::from_usage("-m, --mode=[MODE] 'The zenoh session mode (peer by default).")
                .possible_values(&["peer", "client"]),
        )
        .arg(Arg::from_usage(
            "-e, --connect=[ENDPOINT]...  'Endpoints to connect to.'",
        ))
        .arg(Arg::from_usage(
            "-l, --listen=[ENDPOINT]...   'Endpoints to listen on.'",
        ))
        .arg(Arg::from_usage(
            "-c, --config=[FILE]      'A configuration file.'",
        ))
        .arg(Arg::from_usage(
            "--no-multicast-scouting 'Disable the multicast-based scouting mechanism.'",
        ))
        .get_matches();

    let mut config = if let Some(conf_file) = args.value_of("config") {
        Config::from_file(conf_file).unwrap()
    } else {
        Config::default()
    };
    match args.value_of("mode").map(|m| m.parse()) {
        Some(Ok(mode)) => {
            config.set_mode(Some(mode)).unwrap();
        }
        Some(Err(e)) => panic!("Invalid mode: {}", e),
        None => {}
    };
    if let Some(values) = args.values_of("connect") {
        config
            .connect
            .endpoints
            .extend(values.map(|v| v.parse().unwrap()))
    }
    if let Some(values) = args.values_of("listeners") {
        config
            .listen
            .endpoints
            .extend(values.map(|v| v.parse().unwrap()))
    }
    if args.is_present("no-multicast-scouting") {
        config.scouting.multicast.set_enabled(Some(false)).unwrap();
    }

    config
}<|MERGE_RESOLUTION|>--- conflicted
+++ resolved
@@ -44,11 +44,7 @@
     let session = zenoh::open(config).await.unwrap();
 
     println!("Creating Queryable on '{}'...", key);
-<<<<<<< HEAD
     let mut queryable = session.queryable(key).res_sync().unwrap();
-=======
-    let queryable = session.queryable(key).await.unwrap();
->>>>>>> 918dbc8c
 
     async_std::task::spawn({
         let receiver = queryable.receiver.clone();
