//
// Copyright (c) 2023 ZettaScale Technology
//
// This program and the accompanying materials are made available under the
// terms of the Eclipse Public License 2.0 which is available at
// http://www.eclipse.org/legal/epl-2.0, or the Apache License, Version 2.0
// which is available at https://www.apache.org/licenses/LICENSE-2.0.
//
// SPDX-License-Identifier: EPL-2.0 OR Apache-2.0
//
// Contributors:
//   ZettaScale Zenoh Team, <zenoh@zettascale.tech>
//

//! ⚠️ WARNING ⚠️
//!
//! This crate is intended for Zenoh's internal use.
//!
//! [Click here for Zenoh's documentation](../zenoh/index.html)
use async_std::net::ToSocketAddrs;
use async_trait::async_trait;
use config::{
    TLS_ROOT_CA_CERTIFICATE_FILE, TLS_SERVER_CERTIFICATE_FILE, TLS_SERVER_NAME_VERIFICATION,
    TLS_SERVER_PRIVATE_KEY_FILE,
};
use std::net::SocketAddr;
<<<<<<< HEAD
use zenoh_config::Config;
=======
use zenoh_cfg_properties::Properties;
use zenoh_config::{Config, Locator, ZN_FALSE, ZN_TRUE};
>>>>>>> b6960925
use zenoh_core::zconfigurable;
use zenoh_link_commons::{ConfigurationInspector, LocatorInspector};
use zenoh_protocol::core::{
    endpoint::{Address, Parameters},
    Locator,
};
use zenoh_result::{bail, ZResult};

mod unicast;
mod verify;
pub use unicast::*;

// Default ALPN protocol
pub const ALPN_QUIC_HTTP: &[&[u8]] = &[b"hq-29"];

// Default MTU (QUIC PDU) in bytes.
// NOTE: Since QUIC is a byte-stream oriented transport, theoretically it has
//       no limit regarding the MTU. However, given the batching strategy
//       adopted in Zenoh and the usage of 16 bits in Zenoh to encode the
//       payload length in byte-streamed, the QUIC MTU is constrained to
//       2^16 - 1 bytes (i.e., 65535).
const QUIC_MAX_MTU: u16 = u16::MAX;
pub const QUIC_LOCATOR_PREFIX: &str = "quic";

#[derive(Default, Clone, Copy, Debug)]
pub struct QuicLocatorInspector;

#[async_trait]
impl LocatorInspector for QuicLocatorInspector {
    fn protocol(&self) -> &str {
        QUIC_LOCATOR_PREFIX
    }

    async fn is_multicast(&self, _locator: &Locator) -> ZResult<bool> {
        Ok(false)
    }
}

#[derive(Default, Clone, Copy, Debug)]
pub struct QuicConfigurator;

#[async_trait]
impl ConfigurationInspector<Config> for QuicConfigurator {
    async fn inspect_config(&self, config: &Config) -> ZResult<String> {
        let mut ps: Vec<(&str, &str)> = vec![];

        let c = config.transport().link().tls();
        if let Some(tls_ca_certificate) = c.root_ca_certificate() {
            ps.push((TLS_ROOT_CA_CERTIFICATE_FILE, tls_ca_certificate));
        }
        if let Some(tls_server_private_key) = c.server_private_key() {
            ps.push((TLS_SERVER_PRIVATE_KEY_FILE, tls_server_private_key));
        }
        if let Some(tls_server_certificate) = c.server_certificate() {
            ps.push((TLS_SERVER_CERTIFICATE_FILE, tls_server_certificate));
        }
        if let Some(server_name_verification) = c.server_name_verification() {
            match server_name_verification {
                true => properties.insert(TLS_SERVER_NAME_VERIFICATION.into(), ZN_TRUE.into()),
                false => properties.insert(TLS_SERVER_NAME_VERIFICATION.into(), ZN_FALSE.into()),
            };
        }

        let mut s = String::new();
        Parameters::extend(ps.drain(..), &mut s);

        Ok(s)
    }
}

zconfigurable! {
    // Default MTU (QUIC PDU) in bytes.
    static ref QUIC_DEFAULT_MTU: u16 = QUIC_MAX_MTU;
    // The LINGER option causes the shutdown() call to block until (1) all application data is delivered
    // to the remote end or (2) a timeout expires. The timeout is expressed in seconds.
    // More info on the LINGER option and its dynamics can be found at:
    // https://blog.netherlabs.nl/articles/2009/01/18/the-ultimate-so_linger-page-or-why-is-my-tcp-not-reliable
    static ref QUIC_LINGER_TIMEOUT: i32 = 10;
    // Amount of time in microseconds to throttle the accept loop upon an error.
    // Default set to 100 ms.
    static ref QUIC_ACCEPT_THROTTLE_TIME: u64 = 100_000;
}

pub mod config {
    pub const TLS_ROOT_CA_CERTIFICATE_FILE: &str = "root_ca_certificate_file";
    pub const TLS_ROOT_CA_CERTIFICATE_RAW: &str = "root_ca_certificate_raw";

    pub const TLS_SERVER_PRIVATE_KEY_FILE: &str = "server_private_key_file";
    pub const TLS_SERVER_PRIVATE_KEY_RAW: &str = "server_private_key_raw";

<<<<<<< HEAD
    pub const TLS_SERVER_CERTIFICATE_FILE: &str = "server_certificate_file";
    pub const TLS_SERVER_CERTIFICATE_RAW: &str = "server_certificate_raw";
=======
    pub const TLS_SERVER_CERTIFICATE_FILE: &str = ZN_TLS_SERVER_CERTIFICATE_STR;
    pub const TLS_SERVER_CERTIFICATE_RAW: &str = "tls_server_certificate_raw";

    pub const TLS_SERVER_NAME_VERIFICATION: &str = ZN_TLS_SERVER_NAME_VERIFICATION_STR;
    pub const TLS_SERVER_NAME_VERIFICATION_DEFAULT: &str = ZN_TLS_SERVER_NAME_VERIFICATION_DEFAULT;
>>>>>>> b6960925
}

async fn get_quic_addr(address: &Address<'_>) -> ZResult<SocketAddr> {
    match address.as_str().to_socket_addrs().await?.next() {
        Some(addr) => Ok(addr),
        None => bail!("Couldn't resolve QUIC locator address: {}", address),
    }
}<|MERGE_RESOLUTION|>--- conflicted
+++ resolved
@@ -24,12 +24,7 @@
     TLS_SERVER_PRIVATE_KEY_FILE,
 };
 use std::net::SocketAddr;
-<<<<<<< HEAD
 use zenoh_config::Config;
-=======
-use zenoh_cfg_properties::Properties;
-use zenoh_config::{Config, Locator, ZN_FALSE, ZN_TRUE};
->>>>>>> b6960925
 use zenoh_core::zconfigurable;
 use zenoh_link_commons::{ConfigurationInspector, LocatorInspector};
 use zenoh_protocol::core::{
@@ -88,8 +83,8 @@
         }
         if let Some(server_name_verification) = c.server_name_verification() {
             match server_name_verification {
-                true => properties.insert(TLS_SERVER_NAME_VERIFICATION.into(), ZN_TRUE.into()),
-                false => properties.insert(TLS_SERVER_NAME_VERIFICATION.into(), ZN_FALSE.into()),
+                true => ps.push((TLS_SERVER_NAME_VERIFICATION, "true")),
+                false => ps.push((TLS_SERVER_NAME_VERIFICATION, "false")),
             };
         }
 
@@ -120,16 +115,11 @@
     pub const TLS_SERVER_PRIVATE_KEY_FILE: &str = "server_private_key_file";
     pub const TLS_SERVER_PRIVATE_KEY_RAW: &str = "server_private_key_raw";
 
-<<<<<<< HEAD
-    pub const TLS_SERVER_CERTIFICATE_FILE: &str = "server_certificate_file";
-    pub const TLS_SERVER_CERTIFICATE_RAW: &str = "server_certificate_raw";
-=======
-    pub const TLS_SERVER_CERTIFICATE_FILE: &str = ZN_TLS_SERVER_CERTIFICATE_STR;
+    pub const TLS_SERVER_CERTIFICATE_FILE: &str = "tls_server_certificate_file";
     pub const TLS_SERVER_CERTIFICATE_RAW: &str = "tls_server_certificate_raw";
 
-    pub const TLS_SERVER_NAME_VERIFICATION: &str = ZN_TLS_SERVER_NAME_VERIFICATION_STR;
-    pub const TLS_SERVER_NAME_VERIFICATION_DEFAULT: &str = ZN_TLS_SERVER_NAME_VERIFICATION_DEFAULT;
->>>>>>> b6960925
+    pub const TLS_SERVER_NAME_VERIFICATION: &str = "server_name_verification";
+    pub const TLS_SERVER_NAME_VERIFICATION_DEFAULT: &str = "true";
 }
 
 async fn get_quic_addr(address: &Address<'_>) -> ZResult<SocketAddr> {
