--- conflicted
+++ resolved
@@ -34,11 +34,7 @@
 rustls = { workspace = true }
 rustls-native-certs = { workspace = true }
 rustls-pemfile = { workspace = true }
-<<<<<<< HEAD
-webpki = { workspace = true }
-=======
-zenoh-cfg-properties = { workspace = true }
->>>>>>> 9b25d117
+rustls-webpki = { workspace = true }
 zenoh-config = { workspace = true }
 zenoh-core = { workspace = true }
 zenoh-link-commons = { workspace = true }
