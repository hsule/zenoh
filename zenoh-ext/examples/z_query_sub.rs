--- conflicted
+++ resolved
@@ -13,16 +13,9 @@
 //
 use clap::arg;
 use clap::Command;
-<<<<<<< HEAD
-use futures::prelude::*;
-use futures::select;
-use std::time::Duration;
-use zenoh::{config::Config, prelude::r#async::*, query::ReplyKeyExpr};
-=======
 use zenoh::config::Config;
 use zenoh::prelude::r#async::*;
 use zenoh::query::ReplyKeyExpr;
->>>>>>> 65e0fb75
 use zenoh_ext::*;
 
 #[async_std::main]
@@ -58,34 +51,17 @@
             .unwrap()
     };
 
-<<<<<<< HEAD
-    println!("Enter 'q' to quit...");
-    let mut stdin = async_std::io::stdin();
-    let mut input = [0_u8];
-    loop {
-        select!(
-            sample = subscriber.recv_async() => {
-                let sample = sample.unwrap();
-                let payload = sample.payload.deserialize::<String>().unwrap_or_else(|e| format!("{}", e));
-                println!(">> [Subscriber] Received {} ('{}': '{}')", sample.kind, sample.key_expr.as_str(), payload);
-            },
-
-            _ = stdin.read_exact(&mut input).fuse() => {
-                match input[0] {
-                    b'q' => break,
-                    0 => sleep(Duration::from_secs(1)).await,
-                    _ => (),
-                }
-            }
-=======
     println!("Press CTRL-C to quit...");
     while let Ok(sample) = subscriber.recv_async().await {
+        let payload = sample
+            .payload
+            .deserialize::<String>()
+            .unwrap_or_else(|e| format!("{}", e));
         println!(
             ">> [Subscriber] Received {} ('{}': '{}')",
             sample.kind,
             sample.key_expr.as_str(),
-            sample.value
->>>>>>> 65e0fb75
+            payload
         );
     }
 }
