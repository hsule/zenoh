--- conflicted
+++ resolved
@@ -31,11 +31,8 @@
 [features]
 auth_pubkey = ["zenoh-transport/auth_pubkey"]
 auth_usrpwd = ["zenoh-transport/auth_usrpwd"]
-<<<<<<< HEAD
 compression = []
-=======
 plugins = []
->>>>>>> 511bc67a
 shared-memory = [
     "zenoh-shm",
     "zenoh-protocol/shared-memory",
@@ -81,12 +78,8 @@
 futures = { workspace = true }
 git-version = { workspace = true }
 lazy_static = { workspace = true }
-<<<<<<< HEAD
 lz4_flex = { workspace = true }
-tracing = {workspace = true}
-=======
 tracing = { workspace = true }
->>>>>>> 511bc67a
 ordered-float = { workspace = true }
 paste = { workspace = true }
 petgraph = { workspace = true }
