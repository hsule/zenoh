#
# Copyright (c) 2017, 2020 ADLINK Technology Inc.
#
# This program and the accompanying materials are made available under the
# terms of the Eclipse Public License 2.0 which is available at
# http://www.eclipse.org/legal/epl-2.0, or the Apache License, Version 2.0
# which is available at https://www.apache.org/licenses/LICENSE-2.0.
#
# SPDX-License-Identifier: EPL-2.0 OR Apache-2.0
#
# Contributors:
#   ADLINK zenoh team, <zenoh@adlink-labs.tech>
#
[package]
name = "zenoh"
version = "0.5.0-dev"
repository = "https://github.com/eclipse-zenoh/zenoh"
homepage = "http://zenoh.io"
authors = [
    "kydos <angelo@icorsaro.net>",
    "Julien Enoch <julien@enoch.fr>",
    "Olivier Hécart <olivier.hecart@adlinktech.com>",
    "Luca Cominardi <luca.cominardi@adlinktech.com>",
    "Pierre Avital <pierre.avital@adlinktech.com>",
]
edition = "2018"
license = " EPL-2.0 OR Apache-2.0"
categories = ["network-programming"]
description = "Zenoh: Zero Overhead Pub/sub, Store/Query and Compute."
readme = "README.md"

# See more keys and their definitions at https://doc.rust-lang.org/cargo/reference/manifest.html

[badges]
maintenance = { status = "actively-developed" }

[features]
complete_n = []
stats = []
transport_tcp = []
transport_tls = ["async-rustls"]
transport_udp = []
transport_quic = ["quinn", "rcgen", "webpki", "async-std/tokio1"]
transport_unixsock-stream = ["nix"]
zero-copy = ["bincode", "shared_memory"]
default = [
    "zero-copy",
    "transport_tcp",
    "transport_udp",
    "transport_tls",
    "transport_quic",
    "transport_unixsock-stream",
]

[dependencies]
zenoh-util = { path = "../zenoh-util" }
zenoh-plugin-trait = { path = "../plugins/zenoh-plugin-trait", default-features = false }
async-global-executor = "2.0.2"
async-rustls = { version = "=0.2.0", optional = true }
async-std = { version = "=1.9.0", default-features = false, features = [
    "attributes",
    "unstable",
] }
async-trait = "0.1.42"
base64 = "0.13.0"
bincode = { version = "1.3.1", optional = true }
clap = "2.33.3"
env_logger = "0.9.0"
event-listener = "2.5.1"
futures = "0.3.12"
futures-lite = "1.11.3"
flume = "0.10.5"
git-version = "0.3.4"
hex = "0.4.2"
http-types = "2.10.0"
lazy_static = "1.4.0"
libloading = "0.7.0"
log = "0.4"
<<<<<<< HEAD
nix = { version = "0.21.0", optional = true }
ordered-float = "2.5.1"
=======
nix = { version = "0.22.0", optional = true }
petgraph = "0.5.1"
>>>>>>> 8ae5936b
quinn = { version = "0.7.2", optional = true }
rand = "0.8.3"
rcgen = { version = "0.8.9", optional = true }
regex = "1"
serde_json = "1.0"
serde = "1.0.123"
shared_memory = { version = "0.12.0", optional = true }
socket2 = "0.4.0"
uhlc = "0.3.1"
uuid = { version = "0.8.2", features = ["v4"] }
vec_map = "0.8.2"
webpki = { version = "0.22.0", features = ["std"], optional = true }

[dev-dependencies]
clap = "2.33.3"
criterion = "0.3.4"

[build-dependencies]
rustc_version = "0.4.0"

[[bin]]
name = "zenohd"
test = false
bench = false

[package.metadata.deb]
name = "zenohd"
maintainer = "zenoh-dev@eclipse.org"
copyright = "2017, 2020 ADLINK Technology Inc."
section = "net"
license-file = ["../LICENSE", "0"]

[[example]]
name = "z_scout"
path = "examples/z_scout.rs"

[[example]]
name = "z_info"
path = "examples/z_info.rs"

[[example]]
name = "z_put"
path = "examples/z_put.rs"

[[example]]
name = "z_put_float"
path = "examples/z_put_float.rs"

[[example]]
name = "z_delete"
path = "examples/z_delete.rs"

[[example]]
name = "z_pub"
path = "examples/z_pub.rs"

[[example]]
name = "z_pub_shm"
path = "examples/z_pub_shm.rs"

[[example]]
name = "z_sub"
path = "examples/z_sub.rs"

[[example]]
name = "z_pull"
path = "examples/z_pull.rs"

[[example]]
name = "z_eval"
path = "examples/z_eval.rs"

[[example]]
name = "z_storage"
path = "examples/z_storage.rs"

[[example]]
name = "z_get"
path = "examples/z_get.rs"

[[example]]
name = "z_pub_thr"
path = "examples/z_pub_thr.rs"

[[example]]
name = "z_sub_thr"
path = "examples/z_sub_thr.rs"

[[example]]
name = "z_pub_shm_thr"
path = "examples/z_pub_shm_thr.rs"

[[example]]
name = "z_ping"
path = "examples/z_ping.rs"

[[example]]
name = "z_pong"
path = "examples/z_pong.rs"

[[bench]]
name = "codec_bench"
harness = false

[[bench]]
name = "rwbuf_bench"
harness = false

[[bench]]
name = "rname_bench"
harness = false

[[bench]]
name = "data_creation"
harness = false

[[bench]]
name = "frame_codec"
harness = false

[[bench]]
name = "tables_bench"
harness = false<|MERGE_RESOLUTION|>--- conflicted
+++ resolved
@@ -76,13 +76,9 @@
 lazy_static = "1.4.0"
 libloading = "0.7.0"
 log = "0.4"
-<<<<<<< HEAD
-nix = { version = "0.21.0", optional = true }
+nix = { version = "0.22.0", optional = true }
 ordered-float = "2.5.1"
-=======
-nix = { version = "0.22.0", optional = true }
 petgraph = "0.5.1"
->>>>>>> 8ae5936b
 quinn = { version = "0.7.2", optional = true }
 rand = "0.8.3"
 rcgen = { version = "0.8.9", optional = true }
