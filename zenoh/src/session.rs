//
// Copyright (c) 2023 ZettaScale Technology
//
// This program and the accompanying materials are made available under the
// terms of the Eclipse Public License 2.0 which is available at
// http://www.eclipse.org/legal/epl-2.0, or the Apache License, Version 2.0
// which is available at https://www.apache.org/licenses/LICENSE-2.0.
//
// SPDX-License-Identifier: EPL-2.0 OR Apache-2.0
//
// Contributors:
//   ZettaScale Zenoh Team, <zenoh@zettascale.tech>
//

use crate::admin;
use crate::config::Config;
use crate::config::Notifier;
use crate::handlers::{Callback, DefaultHandler};
use crate::info::*;
use crate::key_expr::KeyExprInner;
#[zenoh_macros::unstable]
use crate::liveliness::{Liveliness, LivelinessTokenState};
use crate::net::primitives::Primitives;
use crate::net::routing::dispatcher::face::Face;
use crate::net::runtime::Runtime;
use crate::prelude::Locality;
use crate::prelude::{KeyExpr, Parameters};
use crate::publication::*;
use crate::query::*;
use crate::queryable::*;
#[cfg(feature = "unstable")]
use crate::sample::Attachment;
use crate::sample::DataInfo;
use crate::selector::TIME_RANGE_KEY;
use crate::subscriber::*;
use crate::Id;
use crate::Priority;
use crate::Sample;
use crate::SampleKind;
use crate::Selector;
use crate::Value;
use async_std::task;
use log::{error, trace, warn};
use std::collections::HashMap;
use std::convert::TryFrom;
use std::convert::TryInto;
use std::fmt;
use std::ops::Deref;
use std::sync::atomic::{AtomicU16, Ordering};
use std::sync::Arc;
use std::sync::RwLock;
use std::time::Duration;
use uhlc::HLC;
use zenoh_buffers::ZBuf;
use zenoh_collections::SingleOrVec;
use zenoh_config::unwrap_or_default;
use zenoh_core::{zconfigurable, zread, Resolve, ResolveClosure, ResolveFuture, SyncResolve};
#[cfg(feature = "unstable")]
use zenoh_protocol::network::declare::SubscriberId;
use zenoh_protocol::network::AtomicRequestId;
use zenoh_protocol::network::RequestId;
use zenoh_protocol::zenoh::reply::ReplyBody;
use zenoh_protocol::zenoh::Del;
use zenoh_protocol::zenoh::Put;
use zenoh_protocol::{
    core::{
        key_expr::{keyexpr, OwnedKeyExpr},
        AtomicExprId, CongestionControl, ExprId, WireExpr, ZenohId, EMPTY_EXPR_ID,
    },
    network::{
        declare::{
            self, common::ext::WireExprType, queryable::ext::QueryableInfo,
            subscriber::ext::SubscriberInfo, Declare, DeclareBody, DeclareKeyExpr,
            DeclareQueryable, DeclareSubscriber, UndeclareQueryable, UndeclareSubscriber,
        },
        ext,
        request::{self, ext::TargetType, Request},
        Mapping, Push, Response, ResponseFinal,
    },
    zenoh::{
        query::{self, ext::QueryBodyType, Consolidation},
        Pull, PushBody, RequestBody, ResponseBody,
    },
};
use zenoh_result::ZResult;
use zenoh_util::core::AsyncResolve;

zconfigurable! {
    pub(crate) static ref API_DATA_RECEPTION_CHANNEL_SIZE: usize = 256;
    pub(crate) static ref API_QUERY_RECEPTION_CHANNEL_SIZE: usize = 256;
    pub(crate) static ref API_REPLY_EMISSION_CHANNEL_SIZE: usize = 256;
    pub(crate) static ref API_REPLY_RECEPTION_CHANNEL_SIZE: usize = 256;
    pub(crate) static ref API_OPEN_SESSION_DELAY: u64 = 500;
}

pub(crate) struct SessionState {
    pub(crate) primitives: Option<Arc<Face>>, // @TODO replace with MaybeUninit ??
    pub(crate) expr_id_counter: AtomicExprId, // @TODO: manage rollover and uniqueness
    pub(crate) qid_counter: AtomicRequestId,
    pub(crate) local_resources: HashMap<ExprId, Resource>,
    pub(crate) remote_resources: HashMap<ExprId, Resource>,
    #[cfg(feature = "unstable")]
    pub(crate) remote_subscribers: HashMap<SubscriberId, KeyExpr<'static>>,
    //pub(crate) publications: Vec<OwnedKeyExpr>,
    pub(crate) subscribers: HashMap<Id, Arc<SubscriberState>>,
    pub(crate) queryables: HashMap<Id, Arc<QueryableState>>,
    #[cfg(feature = "unstable")]
    pub(crate) tokens: HashMap<Id, Arc<LivelinessTokenState>>,
    #[cfg(feature = "unstable")]
    pub(crate) matching_listeners: HashMap<Id, Arc<MatchingListenerState>>,
    pub(crate) queries: HashMap<RequestId, QueryState>,
    pub(crate) aggregated_subscribers: Vec<OwnedKeyExpr>,
    //pub(crate) aggregated_publishers: Vec<OwnedKeyExpr>,
}

impl SessionState {
    pub(crate) fn new(
        aggregated_subscribers: Vec<OwnedKeyExpr>,
        _aggregated_publishers: Vec<OwnedKeyExpr>,
    ) -> SessionState {
        SessionState {
            primitives: None,
            expr_id_counter: AtomicExprId::new(1), // Note: start at 1 because 0 is reserved for NO_RESOURCE
            qid_counter: AtomicRequestId::new(0),
            local_resources: HashMap::new(),
            remote_resources: HashMap::new(),
            #[cfg(feature = "unstable")]
            remote_subscribers: HashMap::new(),
            //publications: Vec::new(),
            subscribers: HashMap::new(),
            queryables: HashMap::new(),
            #[cfg(feature = "unstable")]
            tokens: HashMap::new(),
            #[cfg(feature = "unstable")]
            matching_listeners: HashMap::new(),
            queries: HashMap::new(),
            aggregated_subscribers,
            //aggregated_publishers,
        }
    }
}

impl SessionState {
    #[inline]
    fn get_local_res(&self, id: &ExprId) -> Option<&Resource> {
        self.local_resources.get(id)
    }

    #[inline]
    fn get_remote_res(&self, id: &ExprId, mapping: Mapping) -> Option<&Resource> {
        match mapping {
            Mapping::Receiver => self.local_resources.get(id),
            Mapping::Sender => self.remote_resources.get(id),
        }
    }

    #[inline]
    fn get_res(&self, id: &ExprId, mapping: Mapping, local: bool) -> Option<&Resource> {
        if local {
            self.get_local_res(id)
        } else {
            self.get_remote_res(id, mapping)
        }
    }

    pub(crate) fn remote_key_to_expr<'a>(&'a self, key_expr: &'a WireExpr) -> ZResult<KeyExpr<'a>> {
        if key_expr.scope == EMPTY_EXPR_ID {
            Ok(unsafe { keyexpr::from_str_unchecked(key_expr.suffix.as_ref()) }.into())
        } else if key_expr.suffix.is_empty() {
            match self.get_remote_res(&key_expr.scope, key_expr.mapping) {
                Some(Resource::Node(ResourceNode { key_expr, .. })) => Ok(key_expr.into()),
                Some(Resource::Prefix { prefix }) => bail!(
                    "Received {:?}, where {} is `{}`, which isn't a valid key expression",
                    key_expr,
                    key_expr.scope,
                    prefix
                ),
                None => bail!("Remote resource {} not found", key_expr.scope),
            }
        } else {
            [
                match self.get_remote_res(&key_expr.scope, key_expr.mapping) {
                    Some(Resource::Node(ResourceNode { key_expr, .. })) => key_expr.as_str(),
                    Some(Resource::Prefix { prefix }) => prefix.as_ref(),
                    None => bail!("Remote resource {} not found", key_expr.scope),
                },
                key_expr.suffix.as_ref(),
            ]
            .concat()
            .try_into()
        }
    }

    pub(crate) fn local_wireexpr_to_expr<'a>(
        &'a self,
        key_expr: &'a WireExpr,
    ) -> ZResult<KeyExpr<'a>> {
        if key_expr.scope == EMPTY_EXPR_ID {
            key_expr.suffix.as_ref().try_into()
        } else if key_expr.suffix.is_empty() {
            match self.get_local_res(&key_expr.scope) {
                Some(Resource::Node(ResourceNode { key_expr, .. })) => Ok(key_expr.into()),
                Some(Resource::Prefix { prefix }) => bail!(
                    "Received {:?}, where {} is `{}`, which isn't a valid key expression",
                    key_expr,
                    key_expr.scope,
                    prefix
                ),
                None => bail!("Remote resource {} not found", key_expr.scope),
            }
        } else {
            [
                match self.get_local_res(&key_expr.scope) {
                    Some(Resource::Node(ResourceNode { key_expr, .. })) => key_expr.as_str(),
                    Some(Resource::Prefix { prefix }) => prefix.as_ref(),
                    None => bail!("Remote resource {} not found", key_expr.scope),
                },
                key_expr.suffix.as_ref(),
            ]
            .concat()
            .try_into()
        }
    }

    pub(crate) fn wireexpr_to_keyexpr<'a>(
        &'a self,
        key_expr: &'a WireExpr,
        local: bool,
    ) -> ZResult<KeyExpr<'a>> {
        if local {
            self.local_wireexpr_to_expr(key_expr)
        } else {
            self.remote_key_to_expr(key_expr)
        }
    }
}

impl fmt::Debug for SessionState {
    fn fmt(&self, f: &mut fmt::Formatter) -> fmt::Result {
        write!(
            f,
            "SessionState{{ subscribers: {} }}",
            self.subscribers.len()
        )
    }
}

pub(crate) struct ResourceNode {
    pub(crate) key_expr: OwnedKeyExpr,
    pub(crate) subscribers: Vec<Arc<SubscriberState>>,
}
pub(crate) enum Resource {
    Prefix { prefix: Box<str> },
    Node(ResourceNode),
}

impl Resource {
    pub(crate) fn new(name: Box<str>) -> Self {
        if keyexpr::new(name.as_ref()).is_ok() {
            Self::for_keyexpr(unsafe { OwnedKeyExpr::from_boxed_string_unchecked(name) })
        } else {
            Self::Prefix { prefix: name }
        }
    }
    pub(crate) fn for_keyexpr(key_expr: OwnedKeyExpr) -> Self {
        Self::Node(ResourceNode {
            key_expr,
            subscribers: Vec::new(),
        })
    }
    pub(crate) fn name(&self) -> &str {
        match self {
            Resource::Prefix { prefix } => prefix.as_ref(),
            Resource::Node(ResourceNode { key_expr, .. }) => key_expr.as_str(),
        }
    }
    pub(crate) fn as_node_mut(&mut self) -> Option<&mut ResourceNode> {
        match self {
            Resource::Prefix { .. } => None,
            Resource::Node(node) => Some(node),
        }
    }
}

#[derive(Clone)]
pub enum SessionRef<'a> {
    Borrow(&'a Session),
    Shared(Arc<Session>),
}

impl<'s, 'a> SessionDeclarations<'s, 'a> for SessionRef<'a> {
    fn declare_subscriber<'b, TryIntoKeyExpr>(
        &'s self,
        key_expr: TryIntoKeyExpr,
    ) -> SubscriberBuilder<'a, 'b, PushMode, DefaultHandler>
    where
        TryIntoKeyExpr: TryInto<KeyExpr<'b>>,
        <TryIntoKeyExpr as TryInto<KeyExpr<'b>>>::Error: Into<zenoh_result::Error>,
    {
        SubscriberBuilder {
            session: self.clone(),
            key_expr: TryIntoKeyExpr::try_into(key_expr).map_err(Into::into),
            reliability: Reliability::DEFAULT,
            mode: PushMode,
            origin: Locality::default(),
            handler: DefaultHandler,
        }
    }
    fn declare_queryable<'b, TryIntoKeyExpr>(
        &'s self,
        key_expr: TryIntoKeyExpr,
    ) -> QueryableBuilder<'a, 'b, DefaultHandler>
    where
        TryIntoKeyExpr: TryInto<KeyExpr<'b>>,
        <TryIntoKeyExpr as TryInto<KeyExpr<'b>>>::Error: Into<zenoh_result::Error>,
    {
        QueryableBuilder {
            session: self.clone(),
            key_expr: key_expr.try_into().map_err(Into::into),
            complete: false,
            origin: Locality::default(),
            handler: DefaultHandler,
        }
    }
    fn declare_publisher<'b, TryIntoKeyExpr>(
        &'s self,
        key_expr: TryIntoKeyExpr,
    ) -> PublisherBuilder<'a, 'b>
    where
        TryIntoKeyExpr: TryInto<KeyExpr<'b>>,
        <TryIntoKeyExpr as TryInto<KeyExpr<'b>>>::Error: Into<zenoh_result::Error>,
    {
        PublisherBuilder {
            session: self.clone(),
            key_expr: key_expr.try_into().map_err(Into::into),
            congestion_control: CongestionControl::DEFAULT,
            priority: Priority::DEFAULT,
            destination: Locality::default(),
        }
    }
    #[zenoh_macros::unstable]
    fn liveliness(&'s self) -> Liveliness<'a> {
        Liveliness {
            session: self.clone(),
        }
    }
    fn info(&'s self) -> SessionInfo<'a> {
        SessionInfo {
            session: self.clone(),
        }
    }
}

impl Deref for SessionRef<'_> {
    type Target = Session;

    fn deref(&self) -> &Self::Target {
        match self {
            SessionRef::Borrow(b) => b,
            SessionRef::Shared(s) => s,
        }
    }
}

impl fmt::Debug for SessionRef<'_> {
    fn fmt(&self, f: &mut fmt::Formatter<'_>) -> fmt::Result {
        match self {
            SessionRef::Borrow(b) => Session::fmt(b, f),
            SessionRef::Shared(s) => Session::fmt(s, f),
        }
    }
}

/// A trait implemented by types that can be undeclared.
pub trait Undeclarable<S, O, T = ZResult<()>>
where
    O: Resolve<T> + Send,
{
    fn undeclare_inner(self, session: S) -> O;
}

impl<'a, O, T, G> Undeclarable<&'a Session, O, T> for G
where
    O: Resolve<T> + Send,
    G: Undeclarable<(), O, T>,
{
    fn undeclare_inner(self, _: &'a Session) -> O {
        self.undeclare_inner(())
    }
}

/// A zenoh session.
///
pub struct Session {
    pub(crate) runtime: Runtime,
    pub(crate) state: Arc<RwLock<SessionState>>,
    pub(crate) id: u16,
    pub(crate) alive: bool,
}

static SESSION_ID_COUNTER: AtomicU16 = AtomicU16::new(0);
impl Session {
    pub(crate) fn init(
        runtime: Runtime,
        aggregated_subscribers: Vec<OwnedKeyExpr>,
        aggregated_publishers: Vec<OwnedKeyExpr>,
    ) -> impl Resolve<Session> {
        ResolveClosure::new(move || {
            let router = runtime.router();
            let state = Arc::new(RwLock::new(SessionState::new(
                aggregated_subscribers,
                aggregated_publishers,
            )));
            let session = Session {
                runtime: runtime.clone(),
                state: state.clone(),
                id: SESSION_ID_COUNTER.fetch_add(1, Ordering::SeqCst),
                alive: true,
            };

            runtime.new_handler(Arc::new(admin::Handler::new(session.clone())));

            let primitives = Some(router.new_primitives(Arc::new(session.clone())));
            zwrite!(state).primitives = primitives;

            admin::init(&session);

            session
        })
    }

    /// Consumes the given `Session`, returning a thread-safe reference-counting
    /// pointer to it (`Arc<Session>`). This is equivalent to `Arc::new(session)`.
    ///
    /// This is useful to share ownership of the `Session` between several threads
    /// and tasks. It also alows to create [`Subscriber`](Subscriber) and
    /// [`Queryable`](Queryable) with static lifetime that can be moved to several
    /// threads and tasks
    ///
    /// Note: the given zenoh `Session` will be closed when the last reference to
    /// it is dropped.
    ///
    /// # Examples
    /// ```no_run
    /// # async_std::task::block_on(async {
    /// use zenoh::prelude::r#async::*;
    ///
    /// let session = zenoh::open(config::peer()).res().await.unwrap().into_arc();
    /// let subscriber = session.declare_subscriber("key/expression")
    ///     .res()
    ///     .await
    ///     .unwrap();
    /// async_std::task::spawn(async move {
    ///     while let Ok(sample) = subscriber.recv_async().await {
    ///         println!("Received: {:?}", sample);
    ///     }
    /// }).await;
    /// # })
    /// ```
    pub fn into_arc(self) -> Arc<Self> {
        Arc::new(self)
    }

    /// Consumes and leaks the given `Session`, returning a `'static` mutable
    /// reference to it. The given `Session` will live  for the remainder of
    /// the program's life. Dropping the returned reference will cause a memory
    /// leak.
    ///
    /// This is useful to move entities (like [`Subscriber`](Subscriber)) which
    /// lifetimes are bound to the session lifetime in several threads or tasks.
    ///
    /// Note: the given zenoh `Session` cannot be closed any more. At process
    /// termination the zenoh session will terminate abruptly. If possible prefer
    /// using [`Session::into_arc()`](Session::into_arc).
    ///
    /// # Examples
    /// ```no_run
    /// # async_std::task::block_on(async {
    /// use zenoh::prelude::r#async::*;
    /// use zenoh::Session;
    ///
    /// let session = Session::leak(zenoh::open(config::peer()).res().await.unwrap());
    /// let subscriber = session.declare_subscriber("key/expression").res().await.unwrap();
    /// async_std::task::spawn(async move {
    ///     while let Ok(sample) = subscriber.recv_async().await {
    ///         println!("Received: {:?}", sample);
    ///     }
    /// }).await;
    /// # })
    /// ```
    pub fn leak(s: Self) -> &'static mut Self {
        Box::leak(Box::new(s))
    }

    /// Returns the identifier of the current session. `zid()` is a convenient shortcut.
    /// See [`Session::info()`](`Session::info()`) and [`SessionInfo::zid()`](`SessionInfo::zid()`) for more details.
    pub fn zid(&self) -> ZenohId {
        self.info().zid().res_sync()
    }

    pub fn hlc(&self) -> Option<&HLC> {
        self.runtime.hlc()
    }

    /// Close the zenoh [`Session`](Session).
    ///
    /// Sessions are automatically closed when dropped, but you may want to use this function to handle errors or
    /// close the Session asynchronously.
    ///
    /// # Examples
    /// ```
    /// # async_std::task::block_on(async {
    /// use zenoh::prelude::r#async::*;
    ///
    /// let session = zenoh::open(config::peer()).res().await.unwrap();
    /// session.close().res().await.unwrap();
    /// # })
    /// ```
    pub fn close(self) -> impl Resolve<ZResult<()>> {
        ResolveFuture::new(async move {
            trace!("close()");
            self.runtime.close().await?;

            let primitives = zwrite!(self.state).primitives.as_ref().unwrap().clone();
            primitives.send_close();

            Ok(())
        })
    }

    pub fn undeclare<'a, T, O>(&'a self, decl: T) -> O
    where
        O: Resolve<ZResult<()>>,
        T: Undeclarable<&'a Self, O, ZResult<()>>,
    {
        Undeclarable::undeclare_inner(decl, self)
    }

    /// Get the current configuration of the zenoh [`Session`](Session).
    ///
    /// The returned configuration [`Notifier`](Notifier) can be used to read the current
    /// zenoh configuration through the `get` function or
    /// modify the zenoh configuration through the `insert`,
    /// or `insert_json5` funtion.
    ///
    /// # Examples
    /// ### Read current zenoh configuration
    /// ```
    /// # async_std::task::block_on(async {
    /// use zenoh::prelude::r#async::*;
    ///
    /// let session = zenoh::open(config::peer()).res().await.unwrap();
    /// let peers = session.config().get("connect/endpoints").unwrap();
    /// # })
    /// ```
    ///
    /// ### Modify current zenoh configuration
    /// ```
    /// # async_std::task::block_on(async {
    /// use zenoh::prelude::r#async::*;
    ///
    /// let session = zenoh::open(config::peer()).res().await.unwrap();
    /// let _ = session.config().insert_json5("connect/endpoints", r#"["tcp/127.0.0.1/7447"]"#);
    /// # })
    /// ```
    pub fn config(&self) -> &Notifier<Config> {
        self.runtime.config()
    }
}

impl<'a> SessionDeclarations<'a, 'a> for Session {
    fn info(&self) -> SessionInfo {
        SessionRef::Borrow(self).info()
    }
    fn declare_subscriber<'b, TryIntoKeyExpr>(
        &'a self,
        key_expr: TryIntoKeyExpr,
    ) -> SubscriberBuilder<'a, 'b, PushMode, DefaultHandler>
    where
        TryIntoKeyExpr: TryInto<KeyExpr<'b>>,
        <TryIntoKeyExpr as TryInto<KeyExpr<'b>>>::Error: Into<zenoh_result::Error>,
    {
        SessionRef::Borrow(self).declare_subscriber(key_expr)
    }
    fn declare_queryable<'b, TryIntoKeyExpr>(
        &'a self,
        key_expr: TryIntoKeyExpr,
    ) -> QueryableBuilder<'a, 'b, DefaultHandler>
    where
        TryIntoKeyExpr: TryInto<KeyExpr<'b>>,
        <TryIntoKeyExpr as TryInto<KeyExpr<'b>>>::Error: Into<zenoh_result::Error>,
    {
        SessionRef::Borrow(self).declare_queryable(key_expr)
    }
    fn declare_publisher<'b, TryIntoKeyExpr>(
        &'a self,
        key_expr: TryIntoKeyExpr,
    ) -> PublisherBuilder<'a, 'b>
    where
        TryIntoKeyExpr: TryInto<KeyExpr<'b>>,
        <TryIntoKeyExpr as TryInto<KeyExpr<'b>>>::Error: Into<zenoh_result::Error>,
    {
        SessionRef::Borrow(self).declare_publisher(key_expr)
    }
    #[zenoh_macros::unstable]
    fn liveliness(&'a self) -> Liveliness {
        SessionRef::Borrow(self).liveliness()
    }
}

impl Session {
    /// Informs Zenoh that you intend to use `key_expr` multiple times and that it should optimize its transmission.
    ///
    /// The returned `KeyExpr`'s internal structure may differ from what you would have obtained through a simple
    /// `key_expr.try_into()`, to save time on detecting the optimizations that have been associated with it.
    ///
    /// # Examples
    /// ```
    /// # async_std::task::block_on(async {
    /// use zenoh::prelude::r#async::*;
    ///
    /// let session = zenoh::open(config::peer()).res().await.unwrap();
    /// let key_expr = session.declare_keyexpr("key/expression").res().await.unwrap();
    /// # })
    /// ```
    pub fn declare_keyexpr<'a, 'b: 'a, TryIntoKeyExpr>(
        &'a self,
        key_expr: TryIntoKeyExpr,
    ) -> impl Resolve<ZResult<KeyExpr<'b>>> + 'a
    where
        TryIntoKeyExpr: TryInto<KeyExpr<'b>>,
        <TryIntoKeyExpr as TryInto<KeyExpr<'b>>>::Error: Into<zenoh_result::Error>,
    {
        let key_expr: ZResult<KeyExpr> = key_expr.try_into().map_err(Into::into);
        self._declare_keyexpr(key_expr)
    }

    fn _declare_keyexpr<'a, 'b: 'a>(
        &'a self,
        key_expr: ZResult<KeyExpr<'b>>,
    ) -> impl Resolve<ZResult<KeyExpr<'b>>> + 'a {
        let sid = self.id;
        ResolveClosure::new(move || {
            let key_expr: KeyExpr = key_expr?;
            let prefix_len = key_expr.len() as u32;
            let expr_id = self.declare_prefix(key_expr.as_str()).res_sync();
            let key_expr = match key_expr.0 {
                KeyExprInner::Borrowed(key_expr) | KeyExprInner::BorrowedWire { key_expr, .. } => {
                    KeyExpr(KeyExprInner::BorrowedWire {
                        key_expr,
                        expr_id,
                        mapping: Mapping::Sender,
                        prefix_len,
                        session_id: sid,
                    })
                }
                KeyExprInner::Owned(key_expr) | KeyExprInner::Wire { key_expr, .. } => {
                    KeyExpr(KeyExprInner::Wire {
                        key_expr,
                        expr_id,
                        mapping: Mapping::Sender,
                        prefix_len,
                        session_id: sid,
                    })
                }
            };
            Ok(key_expr)
        })
    }

    /// Put data.
    ///
    /// # Arguments
    ///
    /// * `key_expr` - Key expression matching the resources to put
    /// * `value` - The value to put
    ///
    /// # Examples
    /// ```
    /// # async_std::task::block_on(async {
    /// use zenoh::prelude::r#async::*;
    ///
    /// let session = zenoh::open(config::peer()).res().await.unwrap();
    /// session
    ///     .put("key/expression", "value")
    ///     .encoding(KnownEncoding::TextPlain)
    ///     .res()
    ///     .await
    ///     .unwrap();
    /// # })
    /// ```
    #[inline]
    pub fn put<'a, 'b: 'a, TryIntoKeyExpr, IntoValue>(
        &'a self,
        key_expr: TryIntoKeyExpr,
        value: IntoValue,
    ) -> PutBuilder<'a, 'b>
    where
        TryIntoKeyExpr: TryInto<KeyExpr<'b>>,
        <TryIntoKeyExpr as TryInto<KeyExpr<'b>>>::Error: Into<zenoh_result::Error>,
        IntoValue: Into<Value>,
    {
        PutBuilder {
            publisher: self.declare_publisher(key_expr),
            value: value.into(),
            kind: SampleKind::Put,
            #[cfg(feature = "unstable")]
            attachment: None,
        }
    }

    /// Delete data.
    ///
    /// # Arguments
    ///
    /// * `key_expr` - Key expression matching the resources to delete
    ///
    /// # Examples
    /// ```
    /// # async_std::task::block_on(async {
    /// use zenoh::prelude::r#async::*;
    ///
    /// let session = zenoh::open(config::peer()).res().await.unwrap();
    /// session.delete("key/expression").res().await.unwrap();
    /// # })
    /// ```
    #[inline]
    pub fn delete<'a, 'b: 'a, TryIntoKeyExpr>(
        &'a self,
        key_expr: TryIntoKeyExpr,
    ) -> DeleteBuilder<'a, 'b>
    where
        TryIntoKeyExpr: TryInto<KeyExpr<'b>>,
        <TryIntoKeyExpr as TryInto<KeyExpr<'b>>>::Error: Into<zenoh_result::Error>,
    {
        PutBuilder {
            publisher: self.declare_publisher(key_expr),
            value: Value::empty(),
            kind: SampleKind::Delete,
            #[cfg(feature = "unstable")]
            attachment: None,
        }
    }
    /// Query data from the matching queryables in the system.
    ///
    /// Unless explicitly requested via [`GetBuilder::accept_replies`], replies are guaranteed to have
    /// key expressions that match the requested `selector`.
    ///
    /// # Arguments
    ///
    /// * `selector` - The selection of resources to query
    ///
    /// # Examples
    /// ```
    /// # async_std::task::block_on(async {
    /// use zenoh::prelude::r#async::*;
    ///
    /// let session = zenoh::open(config::peer()).res().await.unwrap();
    /// let replies = session.get("key/expression").res().await.unwrap();
    /// while let Ok(reply) = replies.recv_async().await {
    ///     println!(">> Received {:?}", reply.sample);
    /// }
    /// # })
    /// ```
    pub fn get<'a, 'b: 'a, IntoSelector>(
        &'a self,
        selector: IntoSelector,
    ) -> GetBuilder<'a, 'b, DefaultHandler>
    where
        IntoSelector: TryInto<Selector<'b>>,
        <IntoSelector as TryInto<Selector<'b>>>::Error: Into<zenoh_result::Error>,
    {
        let selector = selector.try_into().map_err(Into::into);
        let timeout = {
            let conf = self.runtime.config().lock();
            Duration::from_millis(unwrap_or_default!(conf.queries_default_timeout()))
        };
        GetBuilder {
            session: self,
            selector,
            scope: Ok(None),
            target: QueryTarget::DEFAULT,
            consolidation: QueryConsolidation::DEFAULT,
            destination: Locality::default(),
            timeout,
            value: None,
            #[cfg(feature = "unstable")]
            attachment: None,
            handler: DefaultHandler,
        }
    }
}

impl Session {
    pub(crate) fn clone(&self) -> Self {
        Session {
            runtime: self.runtime.clone(),
            state: self.state.clone(),
            id: self.id,
            alive: false,
        }
    }

    #[allow(clippy::new_ret_no_self)]
    pub(super) fn new(config: Config) -> impl Resolve<ZResult<Session>> + Send {
        ResolveFuture::new(async move {
            log::debug!("Config: {:?}", &config);
            let aggregated_subscribers = config.aggregation().subscribers().clone();
            let aggregated_publishers = config.aggregation().publishers().clone();
            match Runtime::init(config).await {
                Ok(mut runtime) => {
                    let session = Self::init(
                        runtime.clone(),
                        aggregated_subscribers,
                        aggregated_publishers,
                    )
                    .res_async()
                    .await;
                    match runtime.start().await {
                        Ok(()) => {
                            // Workaround for the declare_and_shoot problem
                            task::sleep(Duration::from_millis(*API_OPEN_SESSION_DELAY)).await;
                            Ok(session)
                        }
                        Err(err) => Err(err),
                    }
                }
                Err(err) => Err(err),
            }
        })
    }

    pub(crate) fn declare_prefix<'a>(
        &'a self,
        prefix: &'a str,
    ) -> impl Resolve<ExprId> + Send + 'a {
        ResolveClosure::new(move || {
            trace!("declare_prefix({:?})", prefix);
            let mut state = zwrite!(self.state);
            match state
                .local_resources
                .iter()
                .find(|(_expr_id, res)| res.name() == prefix)
            {
                Some((expr_id, _res)) => *expr_id,
                None => {
                    let expr_id = state.expr_id_counter.fetch_add(1, Ordering::SeqCst);
                    let mut res = Resource::new(Box::from(prefix));
                    if let Resource::Node(ResourceNode {
                        key_expr,
                        subscribers,
                        ..
                    }) = &mut res
                    {
                        for sub in state.subscribers.values() {
                            if key_expr.intersects(&sub.key_expr) {
                                subscribers.push(sub.clone());
                            }
                        }
                    }
                    state.local_resources.insert(expr_id, res);
                    let primitives = state.primitives.as_ref().unwrap().clone();
                    drop(state);
                    primitives.send_declare(Declare {
                        ext_qos: declare::ext::QoSType::DECLARE,
                        ext_tstamp: None,
                        ext_nodeid: declare::ext::NodeIdType::DEFAULT,
                        body: DeclareBody::DeclareKeyExpr(DeclareKeyExpr {
                            id: expr_id,
                            wire_expr: WireExpr {
                                scope: 0,
                                suffix: prefix.to_owned().into(),
                                mapping: Mapping::Sender,
                            },
                        }),
                    });
                    expr_id
                }
            }
        })
    }

    /// Declare a publication for the given key expression.
    ///
    /// Puts that match the given key expression will only be sent on the network
    /// if matching subscribers exist in the system.
    ///
    /// # Arguments
    ///
    /// * `key_expr` - The key expression to publish
    pub(crate) fn declare_publication_intent<'a>(
        &'a self,
        _key_expr: KeyExpr<'a>,
    ) -> impl Resolve<Result<(), std::convert::Infallible>> + Send + 'a {
        ResolveClosure::new(move || {
            // log::trace!("declare_publication({:?})", key_expr);
            // let mut state = zwrite!(self.state);
            // if !state.publications.iter().any(|p| **p == **key_expr) {
            //     let declared_pub = if let Some(join_pub) = state
            //         .aggregated_publishers
            //         .iter()
            //         .find(|s| s.includes(&key_expr))
            //     {
            //         let joined_pub = state.publications.iter().any(|p| join_pub.includes(p));
            //         (!joined_pub).then(|| join_pub.clone().into())
            //     } else {
            //         Some(key_expr.clone())
            //     };
            //     state.publications.push(key_expr.into());

            //     if let Some(res) = declared_pub {
            //         let primitives = state.primitives.as_ref().unwrap().clone();
            //         drop(state);
            //         primitives.decl_publisher(&res.to_wire(self), None);
            //     }
            // }
            Ok(())
        })
    }

    /// Undeclare a publication previously declared
    /// with [`declare_publication`](Session::declare_publication).
    ///
    /// # Arguments
    ///
    /// * `key_expr` - The key expression of the publication to undeclarte
    pub(crate) fn undeclare_publication_intent<'a>(
        &'a self,
        _key_expr: KeyExpr<'a>,
    ) -> impl Resolve<ZResult<()>> + 'a {
        ResolveClosure::new(move || {
            // let mut state = zwrite!(self.state);
            // if let Some(idx) = state.publications.iter().position(|p| **p == *key_expr) {
            //     trace!("undeclare_publication({:?})", key_expr);
            //     state.publications.remove(idx);
            //     match state
            //         .aggregated_publishers
            //         .iter()
            //         .find(|s| s.includes(&key_expr))
            //     {
            //         Some(join_pub) => {
            //             let joined_pub = state.publications.iter().any(|p| join_pub.includes(p));
            //             if !joined_pub {
            //                 let primitives = state.primitives.as_ref().unwrap().clone();
            //                 let key_expr = WireExpr::from(join_pub).to_owned();
            //                 drop(state);
            //                 primitives.forget_publisher(&key_expr, None);
            //             }
            //         }
            //         None => {
            //             let primitives = state.primitives.as_ref().unwrap().clone();
            //             drop(state);
            //             primitives.forget_publisher(&key_expr.to_wire(self), None);
            //         }
            //     };
            // } else {
            //     bail!("Unable to find publication")
            // }
            Ok(())
        })
    }

    pub(crate) fn declare_subscriber_inner(
        &self,
        key_expr: &KeyExpr,
        scope: &Option<KeyExpr>,
        origin: Locality,
        callback: Callback<'static, Sample>,
        info: &SubscriberInfo,
    ) -> ZResult<Arc<SubscriberState>> {
        let mut state = zwrite!(self.state);
        log::trace!("subscribe({:?})", key_expr);
        let id = self.runtime.next_id();
        let key_expr = match scope {
            Some(scope) => scope / key_expr,
            None => key_expr.clone(),
        };

        let mut sub_state = SubscriberState {
            id,
            remote_id: id,
            key_expr: key_expr.clone().into_owned(),
            scope: scope.clone().map(|e| e.into_owned()),
            origin,
            callback,
        };

        #[cfg(not(feature = "unstable"))]
        let declared_sub = origin != Locality::SessionLocal;
        #[cfg(feature = "unstable")]
        let declared_sub = origin != Locality::SessionLocal
            && !key_expr
                .as_str()
                .starts_with(crate::liveliness::PREFIX_LIVELINESS);

        let declared_sub =
            declared_sub
                .then(|| {
                    match state
                        .aggregated_subscribers
                        .iter()
                        .find(|s| s.includes(&key_expr))
                    {
                        Some(join_sub) => {
                            if let Some(joined_sub) = state.subscribers.values().find(|s| {
                                s.origin != Locality::SessionLocal && join_sub.includes(&s.key_expr)
                            }) {
                                sub_state.remote_id = joined_sub.remote_id;
                                None
                            } else {
                                Some(join_sub.clone().into())
                            }
                        }
                        None => {
                            if let Some(twin_sub) = state.subscribers.values().find(|s| {
                                s.origin != Locality::SessionLocal && s.key_expr == key_expr
                            }) {
                                sub_state.remote_id = twin_sub.remote_id;
                                None
                            } else {
                                Some(key_expr.clone())
                            }
                        }
                    }
                })
                .flatten();

        let sub_state = Arc::new(sub_state);

        state.subscribers.insert(sub_state.id, sub_state.clone());
        for res in state
            .local_resources
            .values_mut()
            .filter_map(Resource::as_node_mut)
        {
            if key_expr.intersects(&res.key_expr) {
                res.subscribers.push(sub_state.clone());
            }
        }
        for res in state
            .remote_resources
            .values_mut()
            .filter_map(Resource::as_node_mut)
        {
            if key_expr.intersects(&res.key_expr) {
                res.subscribers.push(sub_state.clone());
            }
        }

        if let Some(key_expr) = declared_sub {
            let primitives = state.primitives.as_ref().unwrap().clone();
            drop(state);
            // If key_expr is a pure Expr, remap it to optimal Rid or RidWithSuffix
            // let key_expr = if !key_expr.is_optimized(self) {
            //     match key_expr.as_str().find('*') {
            //         Some(0) => key_expr.to_wire(self),
            //         Some(pos) => {
            //             let expr_id = self.declare_prefix(&key_expr.as_str()[..pos]).res_sync();
            //             WireExpr {
            //                 scope: expr_id,
            //                 suffix: std::borrow::Cow::Borrowed(&key_expr.as_str()[pos..]),
            //             }
            //         }
            //         None => {
            //             let expr_id = self.declare_prefix(key_expr.as_str()).res_sync();
            //             WireExpr {
            //                 scope: expr_id,
            //                 suffix: std::borrow::Cow::Borrowed(""),
            //             }
            //         }
            //     }
            // } else {
            //     key_expr.to_wire(self)
            // };

            primitives.send_declare(Declare {
                ext_qos: declare::ext::QoSType::DECLARE,
                ext_tstamp: None,
                ext_nodeid: declare::ext::NodeIdType::DEFAULT,
                body: DeclareBody::DeclareSubscriber(DeclareSubscriber {
                    id,
                    wire_expr: key_expr.to_wire(self).to_owned(),
                    ext_info: *info,
                }),
            });

            #[cfg(feature = "unstable")]
            {
                let state = zread!(self.state);
                self.update_status_up(&state, &key_expr)
            }
        }

        Ok(sub_state)
    }

    pub(crate) fn unsubscribe(&self, sid: Id) -> ZResult<()> {
        let mut state = zwrite!(self.state);
        if let Some(sub_state) = state.subscribers.remove(&sid) {
            trace!("unsubscribe({:?})", sub_state);
            for res in state
                .local_resources
                .values_mut()
                .filter_map(Resource::as_node_mut)
            {
                res.subscribers.retain(|sub| sub.id != sub_state.id);
            }
            for res in state
                .remote_resources
                .values_mut()
                .filter_map(Resource::as_node_mut)
            {
                res.subscribers.retain(|sub| sub.id != sub_state.id);
            }

            #[cfg(not(feature = "unstable"))]
            let send_forget = sub_state.origin != Locality::SessionLocal;
            #[cfg(feature = "unstable")]
            let send_forget = sub_state.origin != Locality::SessionLocal
                && !sub_state
                    .key_expr
                    .as_str()
                    .starts_with(crate::liveliness::PREFIX_LIVELINESS);
            if send_forget {
                // Note: there might be several Subscribers on the same KeyExpr.
                // Before calling forget_subscriber(key_expr), check if this was the last one.
<<<<<<< HEAD
                if !state.subscribers.values().any(|s| {
                    s.origin != Locality::SessionLocal && s.remote_id == sub_state.remote_id
                }) {
                    let primitives = state.primitives.as_ref().unwrap().clone();
                    drop(state);
                    primitives.send_declare(Declare {
                        ext_qos: declare::ext::QoSType::default(),
                        ext_tstamp: None,
                        ext_nodeid: declare::ext::NodeIdType::default(),
                        body: DeclareBody::UndeclareSubscriber(UndeclareSubscriber {
                            id: sub_state.remote_id,
                            ext_wire_expr: WireExprType {
                                wire_expr: WireExpr::empty(),
                            },
                        }),
                    });
                    #[cfg(feature = "unstable")]
                    {
                        let state = zread!(self.state);
                        self.update_status_down(&state, &sub_state.key_expr)
=======
                let key_expr = &sub_state.key_expr;
                match state
                    .aggregated_subscribers
                    .iter()
                    .find(|s| s.includes(key_expr))
                {
                    Some(join_sub) => {
                        let joined_sub = state.subscribers.values().any(|s| {
                            s.origin != Locality::SessionLocal && join_sub.includes(&s.key_expr)
                        });
                        if !joined_sub {
                            let primitives = state.primitives.as_ref().unwrap().clone();
                            let wire_expr = WireExpr::from(join_sub).to_owned();
                            drop(state);
                            primitives.send_declare(Declare {
                                ext_qos: ext::QoSType::DECLARE,
                                ext_tstamp: None,
                                ext_nodeid: ext::NodeIdType::DEFAULT,
                                body: DeclareBody::UndeclareSubscriber(UndeclareSubscriber {
                                    id: 0, // @TODO use proper SubscriberId (#703)
                                    ext_wire_expr: WireExprType { wire_expr },
                                }),
                            });

                            #[cfg(feature = "unstable")]
                            {
                                let state = zread!(self.state);
                                self.update_status_down(&state, &sub_state.key_expr)
                            }
                        }
                    }
                    None => {
                        let twin_sub = state
                            .subscribers
                            .values()
                            .any(|s| s.origin != Locality::SessionLocal && s.key_expr == *key_expr);
                        if !twin_sub {
                            let primitives = state.primitives.as_ref().unwrap().clone();
                            drop(state);
                            primitives.send_declare(Declare {
                                ext_qos: ext::QoSType::DECLARE,
                                ext_tstamp: None,
                                ext_nodeid: ext::NodeIdType::DEFAULT,
                                body: DeclareBody::UndeclareSubscriber(UndeclareSubscriber {
                                    id: 0, // @TODO use proper SubscriberId (#703)
                                    ext_wire_expr: WireExprType {
                                        wire_expr: key_expr.to_wire(self).to_owned(),
                                    },
                                }),
                            });

                            #[cfg(feature = "unstable")]
                            {
                                let state = zread!(self.state);
                                self.update_status_down(&state, &sub_state.key_expr)
                            }
                        }
>>>>>>> e41f768b
                    }
                }
            }
            Ok(())
        } else {
            Err(zerror!("Unable to find subscriber").into())
        }
    }

    pub(crate) fn declare_queryable_inner(
        &self,
        key_expr: &WireExpr,
        complete: bool,
        origin: Locality,
        callback: Callback<'static, Query>,
    ) -> ZResult<Arc<QueryableState>> {
        let mut state = zwrite!(self.state);
        log::trace!("queryable({:?})", key_expr);
        let id = self.runtime.next_id();
        let qable_state = Arc::new(QueryableState {
            id,
            key_expr: key_expr.to_owned(),
            complete,
            origin,
            callback,
        });

<<<<<<< HEAD
        state.queryables.insert(id, qable_state.clone());

        if origin != Locality::SessionLocal {
            let primitives = state.primitives.as_ref().unwrap().clone();
            drop(state);
            let qabl_info = QueryableInfo {
                complete: if complete { 1 } else { 0 },
                distance: 0,
            };
            primitives.send_declare(Declare {
                ext_qos: declare::ext::QoSType::declare_default(),
                ext_tstamp: None,
                ext_nodeid: declare::ext::NodeIdType::default(),
                body: DeclareBody::DeclareQueryable(DeclareQueryable {
                    id,
                    wire_expr: key_expr.to_owned(),
                    ext_info: qabl_info,
                }),
            });
=======
            if origin != Locality::SessionLocal && complete {
                let primitives = state.primitives.as_ref().unwrap().clone();
                let complete = Session::complete_twin_qabls(&state, key_expr);
                drop(state);
                let qabl_info = QueryableInfo {
                    complete,
                    distance: 0,
                };
                primitives.send_declare(Declare {
                    ext_qos: declare::ext::QoSType::DECLARE,
                    ext_tstamp: None,
                    ext_nodeid: declare::ext::NodeIdType::DEFAULT,
                    body: DeclareBody::DeclareQueryable(DeclareQueryable {
                        id: id as u32,
                        wire_expr: key_expr.to_owned(),
                        ext_info: qabl_info,
                    }),
                });
            }
        }
        #[cfg(not(feature = "complete_n"))]
        {
            let twin_qabl = Session::twin_qabl(&state, key_expr);
            let complete_twin_qabl = twin_qabl && Session::complete_twin_qabl(&state, key_expr);

            state.queryables.insert(id, qable_state.clone());

            if origin != Locality::SessionLocal && (!twin_qabl || (!complete_twin_qabl && complete))
            {
                let primitives = state.primitives.as_ref().unwrap().clone();
                let complete = u8::from(!complete_twin_qabl && complete);
                drop(state);
                let qabl_info = QueryableInfo {
                    complete,
                    distance: 0,
                };
                primitives.send_declare(Declare {
                    ext_qos: declare::ext::QoSType::DECLARE,
                    ext_tstamp: None,
                    ext_nodeid: declare::ext::NodeIdType::DEFAULT,
                    body: DeclareBody::DeclareQueryable(DeclareQueryable {
                        id: id as u32,
                        wire_expr: key_expr.to_owned(),
                        ext_info: qabl_info,
                    }),
                });
            }
>>>>>>> e41f768b
        }
        Ok(qable_state)
    }

    pub(crate) fn close_queryable(&self, qid: Id) -> ZResult<()> {
        let mut state = zwrite!(self.state);
        if let Some(qable_state) = state.queryables.remove(&qid) {
            trace!("close_queryable({:?})", qable_state);
            if qable_state.origin != Locality::SessionLocal {
                let primitives = state.primitives.as_ref().unwrap().clone();
<<<<<<< HEAD
                drop(state);
                primitives.send_declare(Declare {
                    ext_qos: declare::ext::QoSType::declare_default(),
                    ext_tstamp: None,
                    ext_nodeid: declare::ext::NodeIdType::default(),
                    body: DeclareBody::UndeclareQueryable(UndeclareQueryable {
                        id: qable_state.id,
                        ext_wire_expr: WireExprType {
                            wire_expr: qable_state.key_expr.clone(),
                        },
                    }),
                });
=======
                if Session::twin_qabl(&state, &qable_state.key_expr) {
                    // There still exist Queryables on the same KeyExpr.
                    if qable_state.complete {
                        #[cfg(feature = "complete_n")]
                        {
                            let complete =
                                Session::complete_twin_qabls(&state, &qable_state.key_expr);
                            drop(state);
                            let qabl_info = QueryableInfo {
                                complete,
                                distance: 0,
                            };
                            primitives.send_declare(Declare {
                                ext_qos: declare::ext::QoSType::DECLARE,
                                ext_tstamp: None,
                                ext_nodeid: declare::ext::NodeIdType::DEFAULT,
                                body: DeclareBody::DeclareQueryable(DeclareQueryable {
                                    id: 0, // @TODO use proper QueryableId (#703)
                                    wire_expr: qable_state.key_expr.clone(),
                                    ext_info: qabl_info,
                                }),
                            });
                        }
                        #[cfg(not(feature = "complete_n"))]
                        {
                            if !Session::complete_twin_qabl(&state, &qable_state.key_expr) {
                                drop(state);
                                let qabl_info = QueryableInfo {
                                    complete: 0,
                                    distance: 0,
                                };
                                primitives.send_declare(Declare {
                                    ext_qos: declare::ext::QoSType::DECLARE,
                                    ext_tstamp: None,
                                    ext_nodeid: declare::ext::NodeIdType::DEFAULT,
                                    body: DeclareBody::DeclareQueryable(DeclareQueryable {
                                        id: 0, // @TODO use proper QueryableId (#703)
                                        wire_expr: qable_state.key_expr.clone(),
                                        ext_info: qabl_info,
                                    }),
                                });
                            }
                        }
                    }
                } else {
                    // There are no more Queryables on the same KeyExpr.
                    drop(state);
                    primitives.send_declare(Declare {
                        ext_qos: declare::ext::QoSType::DECLARE,
                        ext_tstamp: None,
                        ext_nodeid: declare::ext::NodeIdType::DEFAULT,
                        body: DeclareBody::UndeclareQueryable(UndeclareQueryable {
                            id: 0, // @TODO use proper QueryableId (#703)
                            ext_wire_expr: WireExprType {
                                wire_expr: qable_state.key_expr.clone(),
                            },
                        }),
                    });
                }
>>>>>>> e41f768b
            }
            Ok(())
        } else {
            Err(zerror!("Unable to find queryable").into())
        }
    }

    #[zenoh_macros::unstable]
    pub(crate) fn declare_liveliness_inner(
        &self,
        key_expr: &KeyExpr,
    ) -> ZResult<Arc<LivelinessTokenState>> {
        let mut state = zwrite!(self.state);
        log::trace!("declare_liveliness({:?})", key_expr);
        let id = self.runtime.next_id();
        let key_expr = KeyExpr::from(*crate::liveliness::KE_PREFIX_LIVELINESS / key_expr);
        let tok_state = Arc::new(LivelinessTokenState {
            id,
            key_expr: key_expr.clone().into_owned(),
        });

        state.tokens.insert(tok_state.id, tok_state.clone());
        let primitives = state.primitives.as_ref().unwrap().clone();
        drop(state);
        primitives.send_declare(Declare {
            ext_qos: declare::ext::QoSType::DECLARE,
            ext_tstamp: None,
            ext_nodeid: declare::ext::NodeIdType::DEFAULT,
            body: DeclareBody::DeclareSubscriber(DeclareSubscriber {
                id,
                wire_expr: key_expr.to_wire(self).to_owned(),
                ext_info: SubscriberInfo::DEFAULT,
            }),
        });
        Ok(tok_state)
    }

    #[zenoh_macros::unstable]
    pub(crate) fn undeclare_liveliness(&self, tid: Id) -> ZResult<()> {
        let mut state = zwrite!(self.state);
        if let Some(tok_state) = state.tokens.remove(&tid) {
            trace!("undeclare_liveliness({:?})", tok_state);
            // Note: there might be several Tokens on the same KeyExpr.
            let key_expr = &tok_state.key_expr;
            let twin_tok = state.tokens.values().any(|s| s.key_expr == *key_expr);
            if !twin_tok {
                let primitives = state.primitives.as_ref().unwrap().clone();
                drop(state);
                primitives.send_declare(Declare {
                    ext_qos: ext::QoSType::DECLARE,
                    ext_tstamp: None,
                    ext_nodeid: ext::NodeIdType::DEFAULT,
                    body: DeclareBody::UndeclareSubscriber(UndeclareSubscriber {
                        id: tok_state.id,
                        ext_wire_expr: WireExprType::null(),
                    }),
                });
            }
            Ok(())
        } else {
            Err(zerror!("Unable to find liveliness token").into())
        }
    }

    #[zenoh_macros::unstable]
    pub(crate) fn declare_matches_listener_inner(
        &self,
        publisher: &Publisher,
        callback: Callback<'static, MatchingStatus>,
    ) -> ZResult<Arc<MatchingListenerState>> {
        let mut state = zwrite!(self.state);
        let id = self.runtime.next_id();
        log::trace!("matches_listener({:?}) => {id}", publisher.key_expr);
        let listener_state = Arc::new(MatchingListenerState {
            id,
            current: std::sync::Mutex::new(false),
            destination: publisher.destination,
            key_expr: publisher.key_expr.clone().into_owned(),
            callback,
        });
        state.matching_listeners.insert(id, listener_state.clone());
        drop(state);
        match listener_state.current.lock() {
            Ok(mut current) => {
                if self
                    .matching_status(&publisher.key_expr, listener_state.destination)
                    .map(|s| s.matching_subscribers())
                    .unwrap_or(true)
                {
                    *current = true;
                    (listener_state.callback)(MatchingStatus { matching: true });
                }
            }
            Err(e) => log::error!("Error trying to acquire MathginListener lock: {}", e),
        }
        Ok(listener_state)
    }

    #[zenoh_macros::unstable]
    pub(crate) fn matching_status(
        &self,
        key_expr: &KeyExpr,
        destination: Locality,
    ) -> ZResult<MatchingStatus> {
        use crate::net::routing::dispatcher::tables::RoutingExpr;
        let router = self.runtime.router();
        let tables = zread!(router.tables.tables);
        let res = crate::net::routing::dispatcher::resource::Resource::get_resource(
            &tables.root_res,
            key_expr.as_str(),
        );

        let route = crate::net::routing::dispatcher::pubsub::get_local_data_route(
            &tables,
            &res,
            &mut RoutingExpr::new(&tables.root_res, key_expr.as_str()),
        );

        drop(tables);
        let matching = match destination {
            Locality::Any => !route.is_empty(),
            Locality::Remote => {
                if let Some(face) = zread!(self.state).primitives.as_ref() {
                    route.values().any(|dir| !Arc::ptr_eq(&dir.0, &face.state))
                } else {
                    !route.is_empty()
                }
            }
            Locality::SessionLocal => {
                if let Some(face) = zread!(self.state).primitives.as_ref() {
                    route.values().any(|dir| Arc::ptr_eq(&dir.0, &face.state))
                } else {
                    false
                }
            }
        };
        Ok(MatchingStatus { matching })
    }

    #[zenoh_macros::unstable]
    pub(crate) fn update_status_up(&self, state: &SessionState, key_expr: &KeyExpr) {
        for msub in state.matching_listeners.values() {
            if key_expr.intersects(&msub.key_expr) {
                // Cannot hold session lock when calling tables (matching_status())
                async_std::task::spawn({
                    let session = self.clone();
                    let msub = msub.clone();
                    async move {
                        match msub.current.lock() {
                            Ok(mut current) => {
                                if !*current {
                                    if let Ok(status) =
                                        session.matching_status(&msub.key_expr, msub.destination)
                                    {
                                        if status.matching_subscribers() {
                                            *current = true;
                                            let callback = msub.callback.clone();
                                            (callback)(status)
                                        }
                                    }
                                }
                            }
                            Err(e) => {
                                log::error!("Error trying to acquire MathginListener lock: {}", e);
                            }
                        }
                    }
                });
            }
        }
    }

    #[zenoh_macros::unstable]
    pub(crate) fn update_status_down(&self, state: &SessionState, key_expr: &KeyExpr) {
        for msub in state.matching_listeners.values() {
            if key_expr.intersects(&msub.key_expr) {
                // Cannot hold session lock when calling tables (matching_status())
                async_std::task::spawn({
                    let session = self.clone();
                    let msub = msub.clone();
                    async move {
                        match msub.current.lock() {
                            Ok(mut current) => {
                                if *current {
                                    if let Ok(status) =
                                        session.matching_status(&msub.key_expr, msub.destination)
                                    {
                                        if !status.matching_subscribers() {
                                            *current = false;
                                            let callback = msub.callback.clone();
                                            (callback)(status)
                                        }
                                    }
                                }
                            }
                            Err(e) => {
                                log::error!("Error trying to acquire MathginListener lock: {}", e);
                            }
                        }
                    }
                });
            }
        }
    }

    #[zenoh_macros::unstable]
    pub(crate) fn undeclare_matches_listener_inner(&self, sid: Id) -> ZResult<()> {
        let mut state = zwrite!(self.state);
        if let Some(state) = state.matching_listeners.remove(&sid) {
            trace!("undeclare_matches_listener_inner({:?})", state);
            Ok(())
        } else {
            Err(zerror!("Unable to find MatchingListener").into())
        }
    }

    pub(crate) fn handle_data(
        &self,
        local: bool,
        key_expr: &WireExpr,
        info: Option<DataInfo>,
        payload: ZBuf,
        #[cfg(feature = "unstable")] attachment: Option<Attachment>,
    ) {
        let mut callbacks = SingleOrVec::default();
        let state = zread!(self.state);
        if key_expr.suffix.is_empty() {
            match state.get_res(&key_expr.scope, key_expr.mapping, local) {
                Some(Resource::Node(res)) => {
                    for sub in &res.subscribers {
                        if sub.origin == Locality::Any
                            || (local == (sub.origin == Locality::SessionLocal))
                        {
                            match &sub.scope {
                                Some(scope) => {
                                    if !res.key_expr.starts_with(&***scope) {
                                        log::warn!(
                                            "Received Data for `{}`, which didn't start with scope `{}`: don't deliver to scoped Subscriber.",
                                            res.key_expr,
                                            scope,
                                        );
                                    } else {
                                        match KeyExpr::try_from(&res.key_expr[(scope.len() + 1)..])
                                        {
                                            Ok(key_expr) => callbacks.push((
                                                sub.callback.clone(),
                                                key_expr.into_owned(),
                                            )),
                                            Err(e) => {
                                                log::warn!(
                                                    "Error unscoping received Data for `{}`: {}",
                                                    res.key_expr,
                                                    e,
                                                );
                                            }
                                        }
                                    }
                                }
                                None => callbacks
                                    .push((sub.callback.clone(), res.key_expr.clone().into())),
                            };
                        }
                    }
                }
                Some(Resource::Prefix { prefix }) => {
                    log::error!(
                        "Received Data for `{}`, which isn't a key expression",
                        prefix
                    );
                    return;
                }
                None => {
                    log::error!("Received Data for unknown expr_id: {}", key_expr.scope);
                    return;
                }
            }
        } else {
            match state.wireexpr_to_keyexpr(key_expr, local) {
                Ok(key_expr) => {
                    for sub in state.subscribers.values() {
                        if (sub.origin == Locality::Any
                            || (local == (sub.origin == Locality::SessionLocal)))
                            && key_expr.intersects(&sub.key_expr)
                        {
                            match &sub.scope {
                                Some(scope) => {
                                    if !key_expr.starts_with(&***scope) {
                                        log::warn!(
                                            "Received Data for `{}`, which didn't start with scope `{}`: don't deliver to scoped Subscriber.",
                                            key_expr,
                                            scope,
                                        );
                                    } else {
                                        match KeyExpr::try_from(&key_expr[(scope.len() + 1)..]) {
                                            Ok(key_expr) => callbacks.push((
                                                sub.callback.clone(),
                                                key_expr.into_owned(),
                                            )),
                                            Err(e) => {
                                                log::warn!(
                                                    "Error unscoping received Data for `{}`: {}",
                                                    key_expr,
                                                    e,
                                                );
                                            }
                                        }
                                    }
                                }
                                None => callbacks
                                    .push((sub.callback.clone(), key_expr.clone().into_owned())),
                            };
                        }
                    }
                }
                Err(err) => {
                    log::error!("Received Data for unkown key_expr: {}", err);
                    return;
                }
            }
        };
        drop(state);
        let zenoh_collections::single_or_vec::IntoIter { drain, last } = callbacks.into_iter();
        for (cb, key_expr) in drain {
            #[allow(unused_mut)]
            let mut sample = Sample::with_info(key_expr, payload.clone(), info.clone());
            #[cfg(feature = "unstable")]
            {
                sample.attachment = attachment.clone();
            }
            cb(sample);
        }
        if let Some((cb, key_expr)) = last {
            #[allow(unused_mut)]
            let mut sample = Sample::with_info(key_expr, payload, info);
            #[cfg(feature = "unstable")]
            {
                sample.attachment = attachment;
            }
            cb(sample);
        }
    }

    pub(crate) fn pull<'a>(&'a self, key_expr: &'a KeyExpr) -> impl Resolve<ZResult<()>> + 'a {
        ResolveClosure::new(move || {
            trace!("pull({:?})", key_expr);
            let state = zread!(self.state);
            let primitives = state.primitives.as_ref().unwrap().clone();
            drop(state);
            primitives.send_request(Request {
                id: 0, // @TODO compute a proper request ID
                wire_expr: key_expr.to_wire(self).to_owned(),
                ext_qos: ext::QoSType::REQUEST,
                ext_tstamp: None,
                ext_nodeid: ext::NodeIdType::DEFAULT,
                ext_target: request::ext::TargetType::DEFAULT,
                ext_budget: None,
                ext_timeout: None,
                payload: RequestBody::Pull(Pull {
                    ext_unknown: vec![],
                }),
            });
            Ok(())
        })
    }

    #[allow(clippy::too_many_arguments)]
    pub(crate) fn query(
        &self,
        selector: &Selector<'_>,
        scope: &Option<KeyExpr<'_>>,
        target: QueryTarget,
        consolidation: QueryConsolidation,
        destination: Locality,
        timeout: Duration,
        value: Option<Value>,
        #[cfg(feature = "unstable")] attachment: Option<Attachment>,
        callback: Callback<'static, Reply>,
    ) -> ZResult<()> {
        log::trace!("get({}, {:?}, {:?})", selector, target, consolidation);
        let mut state = zwrite!(self.state);
        let consolidation = match consolidation.mode {
            ConsolidationMode::Auto => {
                if selector.decode().any(|(k, _)| k.as_ref() == TIME_RANGE_KEY) {
                    ConsolidationMode::None
                } else {
                    ConsolidationMode::Latest
                }
            }
            mode => mode,
        };
        let qid = state.qid_counter.fetch_add(1, Ordering::SeqCst);
        let nb_final = match destination {
            Locality::Any => 2,
            _ => 1,
        };
        task::spawn({
            let state = self.state.clone();
            let zid = self.runtime.zid();
            async move {
                task::sleep(timeout).await;
                let mut state = zwrite!(state);
                if let Some(query) = state.queries.remove(&qid) {
                    std::mem::drop(state);
                    log::debug!("Timeout on query {}! Send error and close.", qid);
                    if query.reception_mode == ConsolidationMode::Latest {
                        for (_, reply) in query.replies.unwrap().into_iter() {
                            (query.callback)(reply);
                        }
                    }
                    (query.callback)(Reply {
                        sample: Err("Timeout".into()),
                        replier_id: zid,
                    });
                }
            }
        });

        let selector = match scope {
            Some(scope) => Selector {
                key_expr: scope / &*selector.key_expr,
                parameters: selector.parameters.clone(),
            },
            None => selector.clone(),
        };

        log::trace!("Register query {} (nb_final = {})", qid, nb_final);
        let wexpr = selector.key_expr.to_wire(self).to_owned();
        state.queries.insert(
            qid,
            QueryState {
                nb_final,
                selector: selector.clone().into_owned(),
                scope: scope.clone().map(|e| e.into_owned()),
                reception_mode: consolidation,
                replies: (consolidation != ConsolidationMode::None).then(HashMap::new),
                callback,
            },
        );

        let primitives = state.primitives.as_ref().unwrap().clone();

        drop(state);
        if destination != Locality::SessionLocal {
            #[allow(unused_mut)]
            let mut ext_attachment = None;
            #[cfg(feature = "unstable")]
            {
                if let Some(attachment) = attachment.clone() {
                    ext_attachment = Some(attachment.into());
                }
            }
            primitives.send_request(Request {
                id: qid,
                wire_expr: wexpr.clone(),
                ext_qos: request::ext::QoSType::REQUEST,
                ext_tstamp: None,
                ext_nodeid: request::ext::NodeIdType::DEFAULT,
                ext_target: target,
                ext_budget: None,
                ext_timeout: Some(timeout),
                payload: RequestBody::Query(zenoh_protocol::zenoh::Query {
                    consolidation,
                    parameters: selector.parameters().to_string(),
                    ext_sinfo: None,
                    ext_body: value.as_ref().map(|v| query::ext::QueryBodyType {
                        #[cfg(feature = "shared-memory")]
                        ext_shm: None,
                        encoding: v.encoding.clone(),
                        payload: v.payload.clone(),
                    }),
                    ext_attachment,
                    ext_unknown: vec![],
                }),
            });
        }
        if destination != Locality::Remote {
            self.handle_query(
                true,
                &wexpr,
                selector.parameters(),
                qid,
                target,
                consolidation,
                value.as_ref().map(|v| query::ext::QueryBodyType {
                    #[cfg(feature = "shared-memory")]
                    ext_shm: None,
                    encoding: v.encoding.clone(),
                    payload: v.payload.clone(),
                }),
                #[cfg(feature = "unstable")]
                attachment,
            );
        }
        Ok(())
    }

    #[allow(clippy::too_many_arguments)]
    pub(crate) fn handle_query(
        &self,
        local: bool,
        key_expr: &WireExpr,
        parameters: &str,
        qid: RequestId,
        _target: TargetType,
        _consolidation: Consolidation,
        body: Option<QueryBodyType>,
        #[cfg(feature = "unstable")] attachment: Option<Attachment>,
    ) {
        let (primitives, key_expr, queryables) = {
            let state = zread!(self.state);
            match state.wireexpr_to_keyexpr(key_expr, local) {
                Ok(key_expr) => {
                    let queryables = state
                        .queryables
                        .iter()
                        .filter(
                            |(_, queryable)|
                                (queryable.origin == Locality::Any
                                    || (local == (queryable.origin == Locality::SessionLocal)))
                                &&
                                match state.local_wireexpr_to_expr(&queryable.key_expr) {
                                    Ok(qablname) => {
                                        qablname.intersects(&key_expr)
                                    }
                                    Err(err) => {
                                        error!(
                                            "{}. Internal error (queryable key_expr to key_expr failed).",
                                            err
                                        );
                                        false
                                    }
                                }
                        )
                        .map(|(id, qable)| (*id, qable.callback.clone()))
                        .collect::<Vec<(u32, Arc<dyn Fn(Query) + Send + Sync>)>>();
                    (
                        state.primitives.as_ref().unwrap().clone(),
                        key_expr.into_owned(),
                        queryables,
                    )
                }
                Err(err) => {
                    error!("Received Query for unkown key_expr: {}", err);
                    return;
                }
            }
        };

        let parameters = parameters.to_owned();

        let zid = self.runtime.zid();

        let query_inner = Arc::new(QueryInner {
            key_expr,
            parameters,
            value: body.map(|b| Value {
                payload: b.payload,
                encoding: b.encoding,
            }),
            qid,
            zid,
            primitives: if local {
                Arc::new(self.clone())
            } else {
                primitives
            },
            #[cfg(feature = "unstable")]
            attachment,
        });
        for (eid, callback) in queryables {
            callback(Query {
                inner: query_inner.clone(),
                eid,
            });
        }
    }
}

impl<'s> SessionDeclarations<'s, 'static> for Arc<Session> {
    /// Create a [`Subscriber`](Subscriber) for the given key expression.
    ///
    /// # Arguments
    ///
    /// * `key_expr` - The resourkey expression to subscribe to
    ///
    /// # Examples
    /// ```no_run
    /// # async_std::task::block_on(async {
    /// use zenoh::prelude::r#async::*;
    ///
    /// let session = zenoh::open(config::peer()).res().await.unwrap().into_arc();
    /// let subscriber = session.declare_subscriber("key/expression")
    ///     .res()
    ///     .await
    ///     .unwrap();
    /// async_std::task::spawn(async move {
    ///     while let Ok(sample) = subscriber.recv_async().await {
    ///         println!("Received: {:?}", sample);
    ///     }
    /// }).await;
    /// # })
    /// ```
    fn declare_subscriber<'b, TryIntoKeyExpr>(
        &'s self,
        key_expr: TryIntoKeyExpr,
    ) -> SubscriberBuilder<'static, 'b, PushMode, DefaultHandler>
    where
        TryIntoKeyExpr: TryInto<KeyExpr<'b>>,
        <TryIntoKeyExpr as TryInto<KeyExpr<'b>>>::Error: Into<zenoh_result::Error>,
    {
        SubscriberBuilder {
            session: SessionRef::Shared(self.clone()),
            key_expr: key_expr.try_into().map_err(Into::into),
            reliability: Reliability::DEFAULT,
            mode: PushMode,
            origin: Locality::default(),
            handler: DefaultHandler,
        }
    }

    /// Create a [`Queryable`](Queryable) for the given key expression.
    ///
    /// # Arguments
    ///
    /// * `key_expr` - The key expression matching the queries the
    /// [`Queryable`](Queryable) will reply to
    ///
    /// # Examples
    /// ```no_run
    /// # async_std::task::block_on(async {
    /// use zenoh::prelude::r#async::*;
    ///
    /// let session = zenoh::open(config::peer()).res().await.unwrap().into_arc();
    /// let queryable = session.declare_queryable("key/expression")
    ///     .res()
    ///     .await
    ///     .unwrap();
    /// async_std::task::spawn(async move {
    ///     while let Ok(query) = queryable.recv_async().await {
    ///         query.reply(Ok(Sample::try_from(
    ///             "key/expression",
    ///             "value",
    ///         ).unwrap())).res().await.unwrap();
    ///     }
    /// }).await;
    /// # })
    /// ```
    fn declare_queryable<'b, TryIntoKeyExpr>(
        &'s self,
        key_expr: TryIntoKeyExpr,
    ) -> QueryableBuilder<'static, 'b, DefaultHandler>
    where
        TryIntoKeyExpr: TryInto<KeyExpr<'b>>,
        <TryIntoKeyExpr as TryInto<KeyExpr<'b>>>::Error: Into<zenoh_result::Error>,
    {
        QueryableBuilder {
            session: SessionRef::Shared(self.clone()),
            key_expr: key_expr.try_into().map_err(Into::into),
            complete: false,
            origin: Locality::default(),
            handler: DefaultHandler,
        }
    }

    /// Create a [`Publisher`](crate::publication::Publisher) for the given key expression.
    ///
    /// # Arguments
    ///
    /// * `key_expr` - The key expression matching resources to write
    ///
    /// # Examples
    /// ```
    /// # async_std::task::block_on(async {
    /// use zenoh::prelude::r#async::*;
    ///
    /// let session = zenoh::open(config::peer()).res().await.unwrap().into_arc();
    /// let publisher = session.declare_publisher("key/expression")
    ///     .res()
    ///     .await
    ///     .unwrap();
    /// publisher.put("value").res().await.unwrap();
    /// # })
    /// ```
    fn declare_publisher<'b, TryIntoKeyExpr>(
        &'s self,
        key_expr: TryIntoKeyExpr,
    ) -> PublisherBuilder<'static, 'b>
    where
        TryIntoKeyExpr: TryInto<KeyExpr<'b>>,
        <TryIntoKeyExpr as TryInto<KeyExpr<'b>>>::Error: Into<zenoh_result::Error>,
    {
        PublisherBuilder {
            session: SessionRef::Shared(self.clone()),
            key_expr: key_expr.try_into().map_err(Into::into),
            congestion_control: CongestionControl::DEFAULT,
            priority: Priority::DEFAULT,
            destination: Locality::default(),
        }
    }

    /// Obtain a [`Liveliness`] struct tied to this Zenoh [`Session`].
    ///
    /// # Examples
    /// ```
    /// # async_std::task::block_on(async {
    /// use zenoh::prelude::r#async::*;
    ///
    /// let session = zenoh::open(config::peer()).res().await.unwrap().into_arc();
    /// let liveliness = session
    ///     .liveliness()
    ///     .declare_token("key/expression")
    ///     .res()
    ///     .await
    ///     .unwrap();
    /// # })
    /// ```
    #[zenoh_macros::unstable]
    fn liveliness(&'s self) -> Liveliness<'static> {
        Liveliness {
            session: SessionRef::Shared(self.clone()),
        }
    }

    fn info(&'s self) -> SessionInfo<'static> {
        SessionInfo {
            session: SessionRef::Shared(self.clone()),
        }
    }
}

impl Primitives for Session {
    fn send_declare(&self, msg: zenoh_protocol::network::Declare) {
        match msg.body {
            zenoh_protocol::network::DeclareBody::DeclareKeyExpr(m) => {
                trace!("recv DeclareKeyExpr {} {:?}", m.id, m.wire_expr);
                let state = &mut zwrite!(self.state);
                match state.remote_key_to_expr(&m.wire_expr) {
                    Ok(key_expr) => {
                        let mut subs = Vec::new();
                        for sub in state.subscribers.values() {
                            if key_expr.intersects(&sub.key_expr) {
                                subs.push(sub.clone());
                            }
                        }
                        let res = Resource::Node(ResourceNode {
                            key_expr: key_expr.into(),
                            subscribers: subs,
                        });

                        state.remote_resources.insert(m.id, res);
                    }
                    Err(e) => error!(
                        "Received Resource for invalid wire_expr `{}`: {}",
                        m.wire_expr, e
                    ),
                }
            }
            zenoh_protocol::network::DeclareBody::UndeclareKeyExpr(m) => {
                trace!("recv UndeclareKeyExpr {}", m.id);
            }
            zenoh_protocol::network::DeclareBody::DeclareSubscriber(m) => {
                trace!("recv DeclareSubscriber {} {:?}", m.id, m.wire_expr);
                #[cfg(feature = "unstable")]
                {
                    let mut state = zwrite!(self.state);
                    match state
                        .wireexpr_to_keyexpr(&m.wire_expr, false)
                        .map(|e| e.into_owned())
                    {
                        Ok(expr) => {
                            state.remote_subscribers.insert(m.id, expr.clone());
                            self.update_status_up(&state, &expr);

                            if expr
                                .as_str()
                                .starts_with(crate::liveliness::PREFIX_LIVELINESS)
                            {
                                drop(state);
                                self.handle_data(
                                    false,
                                    &m.wire_expr,
                                    None,
                                    ZBuf::default(),
                                    #[cfg(feature = "unstable")]
                                    None,
                                );
                            }
                        }
                        Err(err) => {
                            log::error!("Received DeclareSubscriber for unkown wire_expr: {}", err)
                        }
                    }
                }
            }
            zenoh_protocol::network::DeclareBody::UndeclareSubscriber(m) => {
                trace!("recv UndeclareSubscriber {:?}", m.id);
                #[cfg(feature = "unstable")]
                {
                    let mut state = zwrite!(self.state);
                    if let Some(expr) = state.remote_subscribers.remove(&m.id) {
                        self.update_status_down(&state, &expr);

                        if expr
                            .as_str()
                            .starts_with(crate::liveliness::PREFIX_LIVELINESS)
                        {
                            drop(state);
                            let data_info = DataInfo {
                                kind: SampleKind::Delete,
                                ..Default::default()
                            };
                            self.handle_data(
                                false,
                                &m.ext_wire_expr.wire_expr,
                                Some(data_info),
                                ZBuf::default(),
                                #[cfg(feature = "unstable")]
                                None,
                            );
                        }
                    } else {
                        log::error!("Received Undeclare Subscriber for unkown id: {}", m.id);
                    }
                }
            }
            zenoh_protocol::network::DeclareBody::DeclareQueryable(m) => {
                trace!("recv DeclareQueryable {} {:?}", m.id, m.wire_expr);
            }
            zenoh_protocol::network::DeclareBody::UndeclareQueryable(m) => {
                trace!("recv UndeclareQueryable {:?}", m.id);
            }
            DeclareBody::DeclareToken(_) => todo!(),
            DeclareBody::UndeclareToken(_) => todo!(),
            DeclareBody::DeclareInterest(_) => todo!(),
            DeclareBody::FinalInterest(_) => todo!(),
            DeclareBody::UndeclareInterest(_) => todo!(),
        }
    }

    fn send_push(&self, msg: Push) {
        trace!("recv Push {:?}", msg);
        match msg.payload {
            PushBody::Put(m) => {
                let info = DataInfo {
                    kind: SampleKind::Put,
                    encoding: Some(m.encoding),
                    timestamp: m.timestamp,
                    source_id: m.ext_sinfo.as_ref().map(|i| i.id.clone()),
                    source_sn: m.ext_sinfo.as_ref().map(|i| i.sn as u64),
                };
                self.handle_data(
                    false,
                    &msg.wire_expr,
                    Some(info),
                    m.payload,
                    #[cfg(feature = "unstable")]
                    m.ext_attachment.map(Into::into),
                )
            }
            PushBody::Del(m) => {
                let info = DataInfo {
                    kind: SampleKind::Delete,
                    encoding: None,
                    timestamp: m.timestamp,
                    source_id: m.ext_sinfo.as_ref().map(|i| i.id.clone()),
                    source_sn: m.ext_sinfo.as_ref().map(|i| i.sn as u64),
                };
                self.handle_data(
                    false,
                    &msg.wire_expr,
                    Some(info),
                    ZBuf::empty(),
                    #[cfg(feature = "unstable")]
                    m.ext_attachment.map(Into::into),
                )
            }
        }
    }

    fn send_request(&self, msg: Request) {
        trace!("recv Request {:?}", msg);
        match msg.payload {
            RequestBody::Query(m) => self.handle_query(
                false,
                &msg.wire_expr,
                &m.parameters,
                msg.id,
                msg.ext_target,
                m.consolidation,
                m.ext_body,
                #[cfg(feature = "unstable")]
                m.ext_attachment.map(Into::into),
            ),
            RequestBody::Put(_) => (),
            RequestBody::Del(_) => (),
            RequestBody::Pull(_) => todo!(),
        }
    }

    fn send_response(&self, msg: Response) {
        trace!("recv Response {:?}", msg);
        match msg.payload {
            ResponseBody::Put(_) => {
                log::warn!(
                    "Received a ResponseBody::Put, but this isn't supported yet. Dropping message."
                )
            }
            ResponseBody::Err(e) => {
                let mut state = zwrite!(self.state);
                match state.queries.get_mut(&msg.rid) {
                    Some(query) => {
                        let callback = query.callback.clone();
                        std::mem::drop(state);
                        let value = match e.ext_body {
                            Some(body) => Value {
                                payload: body.payload,
                                encoding: body.encoding,
                            },
                            None => Value {
                                payload: ZBuf::empty(),
                                encoding: zenoh_protocol::core::Encoding::EMPTY,
                            },
                        };
                        let replier_id = match e.ext_sinfo {
                            Some(info) => info.id.zid,
                            None => ZenohId::rand(),
                        };
                        let new_reply = Reply {
                            replier_id,
                            sample: Err(value),
                        };
                        callback(new_reply);
                    }
                    None => {
                        log::warn!("Received ReplyData for unkown Query: {}", msg.rid);
                    }
                }
            }
            ResponseBody::Reply(m) => {
                let mut state = zwrite!(self.state);
                let key_expr = match state.remote_key_to_expr(&msg.wire_expr) {
                    Ok(key) => key.into_owned(),
                    Err(e) => {
                        error!("Received ReplyData for unkown key_expr: {}", e);
                        return;
                    }
                };
                match state.queries.get_mut(&msg.rid) {
                    Some(query) => {
                        if !matches!(
                            query
                                .selector
                                .parameters()
                                .get_bools([crate::query::_REPLY_KEY_EXPR_ANY_SEL_PARAM]),
                            Ok([true])
                        ) && !query.selector.key_expr.intersects(&key_expr)
                        {
                            log::warn!(
                                "Received Reply for `{}` from `{:?}, which didn't match query `{}`: dropping Reply.",
                                key_expr,
                                msg.ext_respid,
                                query.selector
                            );
                            return;
                        }
                        let key_expr = match &query.scope {
                            Some(scope) => {
                                if !key_expr.starts_with(&***scope) {
                                    log::warn!(
                                        "Received Reply for `{}` from `{:?}, which didn't start with scope `{}`: dropping Reply.",
                                        key_expr,
                                        msg.ext_respid,
                                        scope,
                                    );
                                    return;
                                }
                                match KeyExpr::try_from(&key_expr[(scope.len() + 1)..]) {
                                    Ok(key_expr) => key_expr,
                                    Err(e) => {
                                        log::warn!(
                                            "Error unscoping received Reply for `{}` from `{:?}: {}",
                                            key_expr,
                                            msg.ext_respid,
                                            e,
                                        );
                                        return;
                                    }
                                }
                            }
                            None => key_expr,
                        };
<<<<<<< HEAD
                        let info = DataInfo {
                            kind: SampleKind::Put,
                            encoding: Some(m.encoding),
                            timestamp: m.timestamp,
                            source_id: m.ext_sinfo.as_ref().map(|i| i.id.clone()),
                            source_sn: m.ext_sinfo.as_ref().map(|i| i.sn as u64),
=======

                        struct Ret {
                            payload: ZBuf,
                            info: DataInfo,
                            #[cfg(feature = "unstable")]
                            attachment: Option<Attachment>,
                        }
                        let Ret {
                            payload,
                            info,
                            #[cfg(feature = "unstable")]
                            attachment,
                        } = match m.payload {
                            ReplyBody::Put(Put {
                                timestamp,
                                encoding,
                                ext_sinfo,
                                ext_attachment: _attachment,
                                payload,
                                ..
                            }) => Ret {
                                payload,
                                info: DataInfo {
                                    kind: SampleKind::Put,
                                    encoding: Some(encoding),
                                    timestamp,
                                    source_id: ext_sinfo.as_ref().map(|i| i.zid),
                                    source_sn: ext_sinfo.as_ref().map(|i| i.sn as u64),
                                },
                                #[cfg(feature = "unstable")]
                                attachment: _attachment.map(Into::into),
                            },
                            ReplyBody::Del(Del {
                                timestamp,
                                ext_sinfo,
                                ext_attachment: _attachment,
                                ..
                            }) => Ret {
                                payload: ZBuf::empty(),
                                info: DataInfo {
                                    kind: SampleKind::Delete,
                                    encoding: None,
                                    timestamp,
                                    source_id: ext_sinfo.as_ref().map(|i| i.zid),
                                    source_sn: ext_sinfo.as_ref().map(|i| i.sn as u64),
                                },
                                #[cfg(feature = "unstable")]
                                attachment: _attachment.map(Into::into),
                            },
>>>>>>> e41f768b
                        };

                        #[allow(unused_mut)]
                        let mut sample =
                            Sample::with_info(key_expr.into_owned(), payload, Some(info));
                        #[cfg(feature = "unstable")]
                        {
                            sample.attachment = attachment;
                        }
                        let new_reply = Reply {
                            sample: Ok(sample),
                            replier_id: ZenohId::rand(), // TODO
                        };
                        let callback =
                            match query.reception_mode {
                                ConsolidationMode::None => {
                                    Some((query.callback.clone(), new_reply))
                                }
                                ConsolidationMode::Monotonic => {
                                    match query.replies.as_ref().unwrap().get(
                                        new_reply.sample.as_ref().unwrap().key_expr.as_keyexpr(),
                                    ) {
                                        Some(reply) => {
                                            if new_reply.sample.as_ref().unwrap().timestamp
                                                > reply.sample.as_ref().unwrap().timestamp
                                            {
                                                query.replies.as_mut().unwrap().insert(
                                                    new_reply
                                                        .sample
                                                        .as_ref()
                                                        .unwrap()
                                                        .key_expr
                                                        .clone()
                                                        .into(),
                                                    new_reply.clone(),
                                                );
                                                Some((query.callback.clone(), new_reply))
                                            } else {
                                                None
                                            }
                                        }
                                        None => {
                                            query.replies.as_mut().unwrap().insert(
                                                new_reply
                                                    .sample
                                                    .as_ref()
                                                    .unwrap()
                                                    .key_expr
                                                    .clone()
                                                    .into(),
                                                new_reply.clone(),
                                            );
                                            Some((query.callback.clone(), new_reply))
                                        }
                                    }
                                }
                                Consolidation::Auto | ConsolidationMode::Latest => {
                                    match query.replies.as_ref().unwrap().get(
                                        new_reply.sample.as_ref().unwrap().key_expr.as_keyexpr(),
                                    ) {
                                        Some(reply) => {
                                            if new_reply.sample.as_ref().unwrap().timestamp
                                                > reply.sample.as_ref().unwrap().timestamp
                                            {
                                                query.replies.as_mut().unwrap().insert(
                                                    new_reply
                                                        .sample
                                                        .as_ref()
                                                        .unwrap()
                                                        .key_expr
                                                        .clone()
                                                        .into(),
                                                    new_reply,
                                                );
                                            }
                                        }
                                        None => {
                                            query.replies.as_mut().unwrap().insert(
                                                new_reply
                                                    .sample
                                                    .as_ref()
                                                    .unwrap()
                                                    .key_expr
                                                    .clone()
                                                    .into(),
                                                new_reply,
                                            );
                                        }
                                    };
                                    None
                                }
                            };
                        std::mem::drop(state);
                        if let Some((callback, new_reply)) = callback {
                            callback(new_reply);
                        }
                    }
                    None => {
                        log::warn!("Received ReplyData for unkown Query: {}", msg.rid);
                    }
                }
            }
        }
    }

    fn send_response_final(&self, msg: ResponseFinal) {
        trace!("recv ResponseFinal {:?}", msg);
        let mut state = zwrite!(self.state);
        match state.queries.get_mut(&msg.rid) {
            Some(query) => {
                query.nb_final -= 1;
                if query.nb_final == 0 {
                    let query = state.queries.remove(&msg.rid).unwrap();
                    std::mem::drop(state);
                    if query.reception_mode == ConsolidationMode::Latest {
                        for (_, reply) in query.replies.unwrap().into_iter() {
                            (query.callback)(reply);
                        }
                    }
                    trace!("Close query {}", msg.rid);
                }
            }
            None => {
                warn!("Received ResponseFinal for unkown Request: {}", msg.rid);
            }
        }
    }

    fn send_close(&self) {
        trace!("recv Close");
    }
}

impl Drop for Session {
    fn drop(&mut self) {
        if self.alive {
            let _ = self.clone().close().res_sync();
        }
    }
}

impl fmt::Debug for Session {
    fn fmt(&self, f: &mut fmt::Formatter) -> fmt::Result {
        f.debug_struct("Session").field("id", &self.zid()).finish()
    }
}

/// Functions to create zenoh entities
///
/// This trait contains functions to create zenoh entities like
/// [`Subscriber`](crate::subscriber::Subscriber), and
/// [`Queryable`](crate::queryable::Queryable)
///
/// This trait is implemented by [`Session`](crate::session::Session) itself and
/// by wrappers [`SessionRef`](crate::session::SessionRef) and [`Arc<Session>`](crate::session::Arc<Session>)
///
/// # Examples
/// ```no_run
/// # async_std::task::block_on(async {
/// use zenoh::prelude::r#async::*;
///
/// let session = zenoh::open(config::peer()).res().await.unwrap().into_arc();
/// let subscriber = session.declare_subscriber("key/expression")
///     .res()
///     .await
///     .unwrap();
/// async_std::task::spawn(async move {
///     while let Ok(sample) = subscriber.recv_async().await {
///         println!("Received: {:?}", sample);
///     }
/// }).await;
/// # })
/// ```
pub trait SessionDeclarations<'s, 'a> {
    /// Create a [`Subscriber`](crate::subscriber::Subscriber) for the given key expression.
    ///
    /// # Arguments
    ///
    /// * `key_expr` - The resourkey expression to subscribe to
    ///
    /// # Examples
    /// ```no_run
    /// # async_std::task::block_on(async {
    /// use zenoh::prelude::r#async::*;
    ///
    /// let session = zenoh::open(config::peer()).res().await.unwrap().into_arc();
    /// let subscriber = session.declare_subscriber("key/expression")
    ///     .res()
    ///     .await
    ///     .unwrap();
    /// async_std::task::spawn(async move {
    ///     while let Ok(sample) = subscriber.recv_async().await {
    ///         println!("Received: {:?}", sample);
    ///     }
    /// }).await;
    /// # })
    /// ```
    fn declare_subscriber<'b, TryIntoKeyExpr>(
        &'s self,
        key_expr: TryIntoKeyExpr,
    ) -> SubscriberBuilder<'a, 'b, PushMode, DefaultHandler>
    where
        TryIntoKeyExpr: TryInto<KeyExpr<'b>>,
        <TryIntoKeyExpr as TryInto<KeyExpr<'b>>>::Error: Into<zenoh_result::Error>;

    /// Create a [`Queryable`](crate::queryable::Queryable) for the given key expression.
    ///
    /// # Arguments
    ///
    /// * `key_expr` - The key expression matching the queries the
    /// [`Queryable`](crate::queryable::Queryable) will reply to
    ///
    /// # Examples
    /// ```no_run
    /// # async_std::task::block_on(async {
    /// use zenoh::prelude::r#async::*;
    ///
    /// let session = zenoh::open(config::peer()).res().await.unwrap().into_arc();
    /// let queryable = session.declare_queryable("key/expression")
    ///     .res()
    ///     .await
    ///     .unwrap();
    /// async_std::task::spawn(async move {
    ///     while let Ok(query) = queryable.recv_async().await {
    ///         query.reply(Ok(Sample::try_from(
    ///             "key/expression",
    ///             "value",
    ///         ).unwrap())).res().await.unwrap();
    ///     }
    /// }).await;
    /// # })
    /// ```
    fn declare_queryable<'b, TryIntoKeyExpr>(
        &'s self,
        key_expr: TryIntoKeyExpr,
    ) -> QueryableBuilder<'a, 'b, DefaultHandler>
    where
        TryIntoKeyExpr: TryInto<KeyExpr<'b>>,
        <TryIntoKeyExpr as TryInto<KeyExpr<'b>>>::Error: Into<zenoh_result::Error>;

    /// Create a [`Publisher`](crate::publication::Publisher) for the given key expression.
    ///
    /// # Arguments
    ///
    /// * `key_expr` - The key expression matching resources to write
    ///
    /// # Examples
    /// ```
    /// # async_std::task::block_on(async {
    /// use zenoh::prelude::r#async::*;
    ///
    /// let session = zenoh::open(config::peer()).res().await.unwrap().into_arc();
    /// let publisher = session.declare_publisher("key/expression")
    ///     .res()
    ///     .await
    ///     .unwrap();
    /// publisher.put("value").res().await.unwrap();
    /// # })
    /// ```
    fn declare_publisher<'b, TryIntoKeyExpr>(
        &'s self,
        key_expr: TryIntoKeyExpr,
    ) -> PublisherBuilder<'a, 'b>
    where
        TryIntoKeyExpr: TryInto<KeyExpr<'b>>,
        <TryIntoKeyExpr as TryInto<KeyExpr<'b>>>::Error: Into<zenoh_result::Error>;

    /// Obtain a [`Liveliness`] struct tied to this Zenoh [`Session`].
    ///
    /// # Examples
    /// ```
    /// # async_std::task::block_on(async {
    /// use zenoh::prelude::r#async::*;
    ///
    /// let session = zenoh::open(config::peer()).res().await.unwrap().into_arc();
    /// let liveliness = session
    ///     .liveliness()
    ///     .declare_token("key/expression")
    ///     .res()
    ///     .await
    ///     .unwrap();
    /// # })
    /// ```
    #[zenoh_macros::unstable]
    fn liveliness(&'s self) -> Liveliness<'a>;
    /// Get informations about the zenoh [`Session`](Session).
    ///
    /// # Examples
    /// ```
    /// # async_std::task::block_on(async {
    /// use zenoh::prelude::r#async::*;
    ///
    /// let session = zenoh::open(config::peer()).res().await.unwrap();
    /// let info = session.info();
    /// # })
    /// ```
    fn info(&'s self) -> SessionInfo<'a>;
}

impl crate::net::primitives::EPrimitives for Session {
    #[inline]
    fn send_declare(&self, ctx: crate::net::routing::RoutingContext<Declare>) {
        (self as &dyn Primitives).send_declare(ctx.msg)
    }

    #[inline]
    fn send_push(&self, msg: Push) {
        (self as &dyn Primitives).send_push(msg)
    }

    #[inline]
    fn send_request(&self, ctx: crate::net::routing::RoutingContext<Request>) {
        (self as &dyn Primitives).send_request(ctx.msg)
    }

    #[inline]
    fn send_response(&self, ctx: crate::net::routing::RoutingContext<Response>) {
        (self as &dyn Primitives).send_response(ctx.msg)
    }

    #[inline]
    fn send_response_final(&self, ctx: crate::net::routing::RoutingContext<ResponseFinal>) {
        (self as &dyn Primitives).send_response_final(ctx.msg)
    }

    #[inline]
    fn send_close(&self) {
        (self as &dyn Primitives).send_close()
    }
}<|MERGE_RESOLUTION|>--- conflicted
+++ resolved
@@ -1124,16 +1124,15 @@
             if send_forget {
                 // Note: there might be several Subscribers on the same KeyExpr.
                 // Before calling forget_subscriber(key_expr), check if this was the last one.
-<<<<<<< HEAD
                 if !state.subscribers.values().any(|s| {
                     s.origin != Locality::SessionLocal && s.remote_id == sub_state.remote_id
                 }) {
                     let primitives = state.primitives.as_ref().unwrap().clone();
                     drop(state);
                     primitives.send_declare(Declare {
-                        ext_qos: declare::ext::QoSType::default(),
+                        ext_qos: declare::ext::QoSType::DECLARE,
                         ext_tstamp: None,
-                        ext_nodeid: declare::ext::NodeIdType::default(),
+                        ext_nodeid: declare::ext::NodeIdType::DEFAULT,
                         body: DeclareBody::UndeclareSubscriber(UndeclareSubscriber {
                             id: sub_state.remote_id,
                             ext_wire_expr: WireExprType {
@@ -1145,65 +1144,6 @@
                     {
                         let state = zread!(self.state);
                         self.update_status_down(&state, &sub_state.key_expr)
-=======
-                let key_expr = &sub_state.key_expr;
-                match state
-                    .aggregated_subscribers
-                    .iter()
-                    .find(|s| s.includes(key_expr))
-                {
-                    Some(join_sub) => {
-                        let joined_sub = state.subscribers.values().any(|s| {
-                            s.origin != Locality::SessionLocal && join_sub.includes(&s.key_expr)
-                        });
-                        if !joined_sub {
-                            let primitives = state.primitives.as_ref().unwrap().clone();
-                            let wire_expr = WireExpr::from(join_sub).to_owned();
-                            drop(state);
-                            primitives.send_declare(Declare {
-                                ext_qos: ext::QoSType::DECLARE,
-                                ext_tstamp: None,
-                                ext_nodeid: ext::NodeIdType::DEFAULT,
-                                body: DeclareBody::UndeclareSubscriber(UndeclareSubscriber {
-                                    id: 0, // @TODO use proper SubscriberId (#703)
-                                    ext_wire_expr: WireExprType { wire_expr },
-                                }),
-                            });
-
-                            #[cfg(feature = "unstable")]
-                            {
-                                let state = zread!(self.state);
-                                self.update_status_down(&state, &sub_state.key_expr)
-                            }
-                        }
-                    }
-                    None => {
-                        let twin_sub = state
-                            .subscribers
-                            .values()
-                            .any(|s| s.origin != Locality::SessionLocal && s.key_expr == *key_expr);
-                        if !twin_sub {
-                            let primitives = state.primitives.as_ref().unwrap().clone();
-                            drop(state);
-                            primitives.send_declare(Declare {
-                                ext_qos: ext::QoSType::DECLARE,
-                                ext_tstamp: None,
-                                ext_nodeid: ext::NodeIdType::DEFAULT,
-                                body: DeclareBody::UndeclareSubscriber(UndeclareSubscriber {
-                                    id: 0, // @TODO use proper SubscriberId (#703)
-                                    ext_wire_expr: WireExprType {
-                                        wire_expr: key_expr.to_wire(self).to_owned(),
-                                    },
-                                }),
-                            });
-
-                            #[cfg(feature = "unstable")]
-                            {
-                                let state = zread!(self.state);
-                                self.update_status_down(&state, &sub_state.key_expr)
-                            }
-                        }
->>>>>>> e41f768b
                     }
                 }
             }
@@ -1231,7 +1171,6 @@
             callback,
         });
 
-<<<<<<< HEAD
         state.queryables.insert(id, qable_state.clone());
 
         if origin != Locality::SessionLocal {
@@ -1242,64 +1181,15 @@
                 distance: 0,
             };
             primitives.send_declare(Declare {
-                ext_qos: declare::ext::QoSType::declare_default(),
+                ext_qos: declare::ext::QoSType::DECLARE,
                 ext_tstamp: None,
-                ext_nodeid: declare::ext::NodeIdType::default(),
+                ext_nodeid: declare::ext::NodeIdType::DEFAULT,
                 body: DeclareBody::DeclareQueryable(DeclareQueryable {
                     id,
                     wire_expr: key_expr.to_owned(),
                     ext_info: qabl_info,
                 }),
             });
-=======
-            if origin != Locality::SessionLocal && complete {
-                let primitives = state.primitives.as_ref().unwrap().clone();
-                let complete = Session::complete_twin_qabls(&state, key_expr);
-                drop(state);
-                let qabl_info = QueryableInfo {
-                    complete,
-                    distance: 0,
-                };
-                primitives.send_declare(Declare {
-                    ext_qos: declare::ext::QoSType::DECLARE,
-                    ext_tstamp: None,
-                    ext_nodeid: declare::ext::NodeIdType::DEFAULT,
-                    body: DeclareBody::DeclareQueryable(DeclareQueryable {
-                        id: id as u32,
-                        wire_expr: key_expr.to_owned(),
-                        ext_info: qabl_info,
-                    }),
-                });
-            }
-        }
-        #[cfg(not(feature = "complete_n"))]
-        {
-            let twin_qabl = Session::twin_qabl(&state, key_expr);
-            let complete_twin_qabl = twin_qabl && Session::complete_twin_qabl(&state, key_expr);
-
-            state.queryables.insert(id, qable_state.clone());
-
-            if origin != Locality::SessionLocal && (!twin_qabl || (!complete_twin_qabl && complete))
-            {
-                let primitives = state.primitives.as_ref().unwrap().clone();
-                let complete = u8::from(!complete_twin_qabl && complete);
-                drop(state);
-                let qabl_info = QueryableInfo {
-                    complete,
-                    distance: 0,
-                };
-                primitives.send_declare(Declare {
-                    ext_qos: declare::ext::QoSType::DECLARE,
-                    ext_tstamp: None,
-                    ext_nodeid: declare::ext::NodeIdType::DEFAULT,
-                    body: DeclareBody::DeclareQueryable(DeclareQueryable {
-                        id: id as u32,
-                        wire_expr: key_expr.to_owned(),
-                        ext_info: qabl_info,
-                    }),
-                });
-            }
->>>>>>> e41f768b
         }
         Ok(qable_state)
     }
@@ -1310,12 +1200,11 @@
             trace!("close_queryable({:?})", qable_state);
             if qable_state.origin != Locality::SessionLocal {
                 let primitives = state.primitives.as_ref().unwrap().clone();
-<<<<<<< HEAD
                 drop(state);
                 primitives.send_declare(Declare {
-                    ext_qos: declare::ext::QoSType::declare_default(),
+                    ext_qos: declare::ext::QoSType::DECLARE,
                     ext_tstamp: None,
-                    ext_nodeid: declare::ext::NodeIdType::default(),
+                    ext_nodeid: declare::ext::NodeIdType::DEFAULT,
                     body: DeclareBody::UndeclareQueryable(UndeclareQueryable {
                         id: qable_state.id,
                         ext_wire_expr: WireExprType {
@@ -1323,67 +1212,6 @@
                         },
                     }),
                 });
-=======
-                if Session::twin_qabl(&state, &qable_state.key_expr) {
-                    // There still exist Queryables on the same KeyExpr.
-                    if qable_state.complete {
-                        #[cfg(feature = "complete_n")]
-                        {
-                            let complete =
-                                Session::complete_twin_qabls(&state, &qable_state.key_expr);
-                            drop(state);
-                            let qabl_info = QueryableInfo {
-                                complete,
-                                distance: 0,
-                            };
-                            primitives.send_declare(Declare {
-                                ext_qos: declare::ext::QoSType::DECLARE,
-                                ext_tstamp: None,
-                                ext_nodeid: declare::ext::NodeIdType::DEFAULT,
-                                body: DeclareBody::DeclareQueryable(DeclareQueryable {
-                                    id: 0, // @TODO use proper QueryableId (#703)
-                                    wire_expr: qable_state.key_expr.clone(),
-                                    ext_info: qabl_info,
-                                }),
-                            });
-                        }
-                        #[cfg(not(feature = "complete_n"))]
-                        {
-                            if !Session::complete_twin_qabl(&state, &qable_state.key_expr) {
-                                drop(state);
-                                let qabl_info = QueryableInfo {
-                                    complete: 0,
-                                    distance: 0,
-                                };
-                                primitives.send_declare(Declare {
-                                    ext_qos: declare::ext::QoSType::DECLARE,
-                                    ext_tstamp: None,
-                                    ext_nodeid: declare::ext::NodeIdType::DEFAULT,
-                                    body: DeclareBody::DeclareQueryable(DeclareQueryable {
-                                        id: 0, // @TODO use proper QueryableId (#703)
-                                        wire_expr: qable_state.key_expr.clone(),
-                                        ext_info: qabl_info,
-                                    }),
-                                });
-                            }
-                        }
-                    }
-                } else {
-                    // There are no more Queryables on the same KeyExpr.
-                    drop(state);
-                    primitives.send_declare(Declare {
-                        ext_qos: declare::ext::QoSType::DECLARE,
-                        ext_tstamp: None,
-                        ext_nodeid: declare::ext::NodeIdType::DEFAULT,
-                        body: DeclareBody::UndeclareQueryable(UndeclareQueryable {
-                            id: 0, // @TODO use proper QueryableId (#703)
-                            ext_wire_expr: WireExprType {
-                                wire_expr: qable_state.key_expr.clone(),
-                            },
-                        }),
-                    });
-                }
->>>>>>> e41f768b
             }
             Ok(())
         } else {
@@ -2375,14 +2203,6 @@
                             }
                             None => key_expr,
                         };
-<<<<<<< HEAD
-                        let info = DataInfo {
-                            kind: SampleKind::Put,
-                            encoding: Some(m.encoding),
-                            timestamp: m.timestamp,
-                            source_id: m.ext_sinfo.as_ref().map(|i| i.id.clone()),
-                            source_sn: m.ext_sinfo.as_ref().map(|i| i.sn as u64),
-=======
 
                         struct Ret {
                             payload: ZBuf,
@@ -2409,7 +2229,7 @@
                                     kind: SampleKind::Put,
                                     encoding: Some(encoding),
                                     timestamp,
-                                    source_id: ext_sinfo.as_ref().map(|i| i.zid),
+                                    source_id: ext_sinfo.as_ref().map(|i| i.id.clone()),
                                     source_sn: ext_sinfo.as_ref().map(|i| i.sn as u64),
                                 },
                                 #[cfg(feature = "unstable")]
@@ -2426,13 +2246,12 @@
                                     kind: SampleKind::Delete,
                                     encoding: None,
                                     timestamp,
-                                    source_id: ext_sinfo.as_ref().map(|i| i.zid),
+                                    source_id: ext_sinfo.as_ref().map(|i| i.id.clone()),
                                     source_sn: ext_sinfo.as_ref().map(|i| i.sn as u64),
                                 },
                                 #[cfg(feature = "unstable")]
                                 attachment: _attachment.map(Into::into),
                             },
->>>>>>> e41f768b
                         };
 
                         #[allow(unused_mut)]
