--- conflicted
+++ resolved
@@ -278,7 +278,6 @@
     }
 }
 
-
 // ignore_tagging
 #[derive(Clone)]
 pub enum SessionRef<'a> {
@@ -576,52 +575,11 @@
     }
 }
 
-<<<<<<< HEAD
-    /// Get informations about the zenoh [`Session`](Session).
-    ///
-    /// # Examples
-    /// ```
-    /// # async_std::task::block_on(async {
-    /// use zenoh::prelude::r#async::*;
-    ///
-    /// let session = zenoh::open(config::peer()).res().await.unwrap();
-    /// let info = session.info();
-    /// # })
-    /// ```
-    // tags{}
-    pub fn info(&self) -> SessionInfo {
-        SessionInfo {
-            session: SessionRef::Borrow(self),
-        }
-    }
-
-    /// Create a [`Subscriber`](Subscriber) for the given key expression.
-    ///
-    /// # Arguments
-    ///
-    /// * `key_expr` - The key expression to subscribe to
-    ///
-    /// # Examples
-    /// ```no_run
-    /// # async_std::task::block_on(async {
-    /// use zenoh::prelude::r#async::*;
-    ///
-    /// let session = zenoh::open(config::peer()).res().await.unwrap();
-    /// let subscriber = session.declare_subscriber("key/expression").res().await.unwrap();
-    /// while let Ok(sample) = subscriber.recv_async().await {
-    ///     println!("Received: {:?}", sample);
-    /// }
-    /// # })
-    /// ```
-    // tags{subscriber.create}
-    pub fn declare_subscriber<'a, 'b, TryIntoKeyExpr>(
-=======
 impl<'a> SessionDeclarations<'a, 'a> for Session {
     fn info(&self) -> SessionInfo {
         SessionRef::Borrow(self).info()
     }
     fn declare_subscriber<'b, TryIntoKeyExpr>(
->>>>>>> e8dca1e0
         &'a self,
         key_expr: TryIntoKeyExpr,
     ) -> SubscriberBuilder<'a, 'b, PushMode, DefaultHandler>
@@ -631,35 +589,7 @@
     {
         SessionRef::Borrow(self).declare_subscriber(key_expr)
     }
-<<<<<<< HEAD
-
-    /// Create a [`Queryable`](Queryable) for the given key expression.
-    ///
-    /// # Arguments
-    ///
-    /// * `key_expr` - The key expression matching the queries the
-    /// [`Queryable`](Queryable) will reply to
-    ///
-    /// # Examples
-    /// ```no_run
-    /// # async_std::task::block_on(async {
-    /// use zenoh::prelude::r#async::*;
-    ///
-    /// let session = zenoh::open(config::peer()).res().await.unwrap();
-    /// let queryable = session.declare_queryable("key/expression").res().await.unwrap();
-    /// while let Ok(query) = queryable.recv_async().await {
-    ///     query.reply(Ok(Sample::try_from(
-    ///         "key/expression",
-    ///         "value",
-    ///     ).unwrap())).res().await.unwrap();
-    /// }
-    /// # })
-    /// ```
-    // tags{queryable.create}
-    pub fn declare_queryable<'a, 'b, TryIntoKeyExpr>(
-=======
     fn declare_queryable<'b, TryIntoKeyExpr>(
->>>>>>> e8dca1e0
         &'a self,
         key_expr: TryIntoKeyExpr,
     ) -> QueryableBuilder<'a, 'b, DefaultHandler>
@@ -669,32 +599,7 @@
     {
         SessionRef::Borrow(self).declare_queryable(key_expr)
     }
-<<<<<<< HEAD
-
-    /// Create a [`Publisher`](crate::publication::Publisher) for the given key expression.
-    ///
-    /// # Arguments
-    ///
-    /// * `key_expr` - The key expression matching resources to write
-    ///
-    /// # Examples
-    /// ```
-    /// # async_std::task::block_on(async {
-    /// use zenoh::prelude::r#async::*;
-    ///
-    /// let session = zenoh::open(config::peer()).res().await.unwrap();
-    /// let publisher = session.declare_publisher("key/expression")
-    ///     .res()
-    ///     .await
-    ///     .unwrap();
-    /// publisher.put("value").res().await.unwrap();
-    /// # })
-    /// ```
-    // tags{publisher.create}
-    pub fn declare_publisher<'a, 'b, TryIntoKeyExpr>(
-=======
     fn declare_publisher<'b, TryIntoKeyExpr>(
->>>>>>> e8dca1e0
         &'a self,
         key_expr: TryIntoKeyExpr,
     ) -> PublisherBuilder<'a, 'b>
@@ -895,33 +800,6 @@
             handler: DefaultHandler,
         }
     }
-<<<<<<< HEAD
-
-    /// Obtain a [`Liveliness`] struct tied to this Zenoh [`Session`].
-    ///
-    /// # Examples
-    /// ```
-    /// # async_std::task::block_on(async {
-    /// use zenoh::prelude::r#async::*;
-    ///
-    /// let session = zenoh::open(config::peer()).res().await.unwrap();
-    /// let liveliness = session
-    ///     .liveliness()
-    ///     .declare_token("key/expression")
-    ///     .res()
-    ///     .await
-    ///     .unwrap();
-    /// # })
-    /// ```
-    // tags{liveliness.create}
-    #[zenoh_macros::unstable]
-    pub fn liveliness(&self) -> Liveliness {
-        Liveliness {
-            session: SessionRef::Borrow(self),
-        }
-    }
-=======
->>>>>>> e8dca1e0
 }
 
 impl Session {
@@ -2656,12 +2534,7 @@
 /// }).await;
 /// # })
 /// ```
-<<<<<<< HEAD
-// tags{session}
-pub trait SessionDeclarations {
-=======
 pub trait SessionDeclarations<'s, 'a> {
->>>>>>> e8dca1e0
     /// Create a [`Subscriber`](crate::subscriber::Subscriber) for the given key expression.
     ///
     /// # Arguments
@@ -2685,14 +2558,8 @@
     /// }).await;
     /// # })
     /// ```
-<<<<<<< HEAD
-    // tags{session.declare_subscriber}
-    fn declare_subscriber<'a, TryIntoKeyExpr>(
-        &self,
-=======
     fn declare_subscriber<'b, TryIntoKeyExpr>(
         &'s self,
->>>>>>> e8dca1e0
         key_expr: TryIntoKeyExpr,
     ) -> SubscriberBuilder<'a, 'b, PushMode, DefaultHandler>
     where
@@ -2726,14 +2593,8 @@
     /// }).await;
     /// # })
     /// ```
-<<<<<<< HEAD
-    // tags{session.declare_queryable}
-    fn declare_queryable<'a, TryIntoKeyExpr>(
-        &self,
-=======
     fn declare_queryable<'b, TryIntoKeyExpr>(
         &'s self,
->>>>>>> e8dca1e0
         key_expr: TryIntoKeyExpr,
     ) -> QueryableBuilder<'a, 'b, DefaultHandler>
     where
@@ -2759,14 +2620,8 @@
     /// publisher.put("value").res().await.unwrap();
     /// # })
     /// ```
-<<<<<<< HEAD
-    // tags{session.declare_publisher}
-    fn declare_publisher<'a, TryIntoKeyExpr>(
-        &self,
-=======
     fn declare_publisher<'b, TryIntoKeyExpr>(
         &'s self,
->>>>>>> e8dca1e0
         key_expr: TryIntoKeyExpr,
     ) -> PublisherBuilder<'a, 'b>
     where
