--- conflicted
+++ resolved
@@ -2197,19 +2197,11 @@
                             !query
                                 .selector
                                 .parameters()
-<<<<<<< HEAD
-                                .get_bools([crate::query::_REPLY_KEY_EXPR_ANY_SEL_PARAM]),
-                            Ok([true])
-                        ) && !query.selector.key_expr.intersects(&key_expr)
-                        {
-                            tracing::warn!(
-=======
                                 .contains_key(_REPLY_KEY_EXPR_ANY_SEL_PARAM),
                             true
                         );
                         if c && !query.selector.key_expr.intersects(&key_expr) {
-                            log::warn!(
->>>>>>> 1bb65cc8
+                            tracing::warn!(
                                 "Received Reply for `{}` from `{:?}, which didn't match query `{}`: dropping Reply.",
                                 key_expr,
                                 msg.ext_respid,
