--- conflicted
+++ resolved
@@ -2057,12 +2057,8 @@
                     kind: SampleKind::Put,
                     encoding: Some(m.encoding),
                     timestamp: m.timestamp,
-<<<<<<< HEAD
+                    qos: QoS::from(msg.ext_qos),
                     source_id: m.ext_sinfo.as_ref().map(|i| i.id.clone()),
-=======
-                    qos: QoS::from(msg.ext_qos),
-                    source_id: m.ext_sinfo.as_ref().map(|i| i.zid),
->>>>>>> 77ab6764
                     source_sn: m.ext_sinfo.as_ref().map(|i| i.sn as u64),
                 };
                 self.handle_data(
@@ -2079,12 +2075,8 @@
                     kind: SampleKind::Delete,
                     encoding: None,
                     timestamp: m.timestamp,
-<<<<<<< HEAD
+                    qos: QoS::from(msg.ext_qos),
                     source_id: m.ext_sinfo.as_ref().map(|i| i.id.clone()),
-=======
-                    qos: QoS::from(msg.ext_qos),
-                    source_id: m.ext_sinfo.as_ref().map(|i| i.zid),
->>>>>>> 77ab6764
                     source_sn: m.ext_sinfo.as_ref().map(|i| i.sn as u64),
                 };
                 self.handle_data(
@@ -2237,12 +2229,8 @@
                                     kind: SampleKind::Put,
                                     encoding: Some(encoding),
                                     timestamp,
-<<<<<<< HEAD
+                                    qos: QoS::from(msg.ext_qos),
                                     source_id: ext_sinfo.as_ref().map(|i| i.id.clone()),
-=======
-                                    qos: QoS::from(msg.ext_qos),
-                                    source_id: ext_sinfo.as_ref().map(|i| i.zid),
->>>>>>> 77ab6764
                                     source_sn: ext_sinfo.as_ref().map(|i| i.sn as u64),
                                 },
                                 #[cfg(feature = "unstable")]
@@ -2259,12 +2247,8 @@
                                     kind: SampleKind::Delete,
                                     encoding: None,
                                     timestamp,
-<<<<<<< HEAD
+                                    qos: QoS::from(msg.ext_qos),
                                     source_id: ext_sinfo.as_ref().map(|i| i.id.clone()),
-=======
-                                    qos: QoS::from(msg.ext_qos),
-                                    source_id: ext_sinfo.as_ref().map(|i| i.zid),
->>>>>>> 77ab6764
                                     source_sn: ext_sinfo.as_ref().map(|i| i.sn as u64),
                                 },
                                 #[cfg(feature = "unstable")]
