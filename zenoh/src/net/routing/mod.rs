--- conflicted
+++ resolved
@@ -158,8 +158,6 @@
     }
 
     #[inline]
-<<<<<<< HEAD
-=======
     #[allow(dead_code)]
     pub(crate) fn full_expr(&self) -> Option<&str> {
         if self.full_expr.get().is_some() {
@@ -175,7 +173,6 @@
     }
 
     #[inline]
->>>>>>> 77ab6764
     pub(crate) fn full_key_expr(&self) -> Option<OwnedKeyExpr> {
         let full_expr = self.full_expr()?;
         OwnedKeyExpr::new(full_expr).ok()
