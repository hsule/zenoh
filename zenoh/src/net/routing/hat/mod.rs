--- conflicted
+++ resolved
@@ -32,13 +32,8 @@
     core::WireExpr,
     network::{
         declare::{
-<<<<<<< HEAD
-            queryable::ext::QueryableInfo, subscriber::ext::SubscriberInfo, InterestId,
+            queryable::ext::QueryableInfoType, subscriber::ext::SubscriberInfo, InterestId,
             QueryableId, SubscriberId,
-=======
-            queryable::ext::QueryableInfoType, subscriber::ext::SubscriberInfo, QueryableId,
-            SubscriberId,
->>>>>>> fa4b98d0
         },
         Oam,
     },
