--- conflicted
+++ resolved
@@ -138,10 +138,6 @@
     }
 
     fn schedule_compute_trees(&mut self, tables_ref: Arc<TablesLock>) {
-<<<<<<< HEAD
-=======
-        tracing::trace!("Schedule computations");
->>>>>>> 664efbd2
         if self.peers_trees_task.is_none() {
             let task = TerminatableTask::spawn(
                 zenoh_runtime::ZRuntime::Net,
