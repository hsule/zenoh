--- conflicted
+++ resolved
@@ -397,6 +397,7 @@
                 if let Some((id, _)) = face_hat_mut!(&mut face).local_qabls.remove(&res) {
                     face.primitives.send_declare(RoutingContext::with_expr(
                         Declare {
+                            mode: DeclareMode::Push,
                             ext_qos: ext::QoSType::DECLARE,
                             ext_tstamp: None,
                             ext_nodeid: ext::NodeIdType::DEFAULT,
@@ -539,6 +540,7 @@
                     if let Some((id, _)) = face_hat_mut!(&mut face).local_qabls.remove(&res) {
                         face.primitives.send_declare(RoutingContext::with_expr(
                             Declare {
+                                mode: DeclareMode::Push,
                                 ext_qos: ext::QoSType::DECLARE,
                                 ext_tstamp: None,
                                 ext_nodeid: ext::NodeIdType::DEFAULT,
@@ -569,38 +571,8 @@
     }
 }
 
-<<<<<<< HEAD
 pub(super) fn queries_new_face(_tables: &mut Tables, _face: &mut Arc<FaceState>) {
     // Nothing to do
-=======
-pub(super) fn queries_new_face(tables: &mut Tables, face: &mut Arc<FaceState>) {
-    if face.whatami == WhatAmI::Client {
-        for qabl in &hat!(tables).peer_qabls {
-            if qabl.context.is_some() {
-                let info = local_qabl_info(tables, qabl, face);
-                let id = face_hat!(face).next_id.fetch_add(1, Ordering::SeqCst);
-                face_hat_mut!(face)
-                    .local_qabls
-                    .insert(qabl.clone(), (id, info));
-                let key_expr = Resource::decl_key(qabl, face);
-                face.primitives.send_declare(RoutingContext::with_expr(
-                    Declare {
-                        mode: DeclareMode::Push,
-                        ext_qos: ext::QoSType::DECLARE,
-                        ext_tstamp: None,
-                        ext_nodeid: ext::NodeIdType::DEFAULT,
-                        body: DeclareBody::DeclareQueryable(DeclareQueryable {
-                            id,
-                            wire_expr: key_expr,
-                            ext_info: info,
-                        }),
-                    },
-                    qabl.expr(),
-                ));
-            }
-        }
-    }
->>>>>>> 5ee2bdb2
 }
 
 pub(super) fn queries_remove_node(tables: &mut Tables, node: &ZenohId) {
@@ -706,11 +678,10 @@
         face: &mut Arc<FaceState>,
         id: InterestId,
         res: Option<&mut Arc<Resource>>,
-        current: bool,
         future: bool,
         aggregate: bool,
     ) {
-        if current && face.whatami == WhatAmI::Client {
+        if face.whatami == WhatAmI::Client {
             if let Some(res) = res.as_ref() {
                 if aggregate {
                     if hat!(tables).peer_qabls.iter().any(|qabl| {
@@ -726,6 +697,7 @@
                         let wire_expr = Resource::decl_key(res, face);
                         face.primitives.send_declare(RoutingContext::with_expr(
                             Declare {
+                                mode: DeclareMode::Push,
                                 ext_qos: ext::QoSType::DECLARE,
                                 ext_tstamp: None,
                                 ext_nodeid: ext::NodeIdType::DEFAULT,
@@ -752,6 +724,7 @@
                             let key_expr = Resource::decl_key(qabl, face);
                             face.primitives.send_declare(RoutingContext::with_expr(
                                 Declare {
+                                    mode: DeclareMode::Push,
                                     ext_qos: ext::QoSType::DECLARE,
                                     ext_tstamp: None,
                                     ext_nodeid: ext::NodeIdType::DEFAULT,
@@ -779,6 +752,7 @@
                         let key_expr = Resource::decl_key(qabl, face);
                         face.primitives.send_declare(RoutingContext::with_expr(
                             Declare {
+                                mode: DeclareMode::Push,
                                 ext_qos: ext::QoSType::DECLARE,
                                 ext_tstamp: None,
                                 ext_nodeid: ext::NodeIdType::DEFAULT,
