//
// Copyright (c) 2023 ZettaScale Technology
//
// This program and the accompanying materials are made available under the
// terms of the Eclipse Public License 2.0 which is available at
// http://www.eclipse.org/legal/epl-2.0, or the Apache License, Version 2.0
// which is available at https://www.apache.org/licenses/LICENSE-2.0.
//
// SPDX-License-Identifier: EPL-2.0 OR Apache-2.0
//
// Contributors:
//   ZettaScale Zenoh Team, <zenoh@zettascale.tech>
//
use super::{face_hat, face_hat_mut, get_routes_entries};
use super::{HatCode, HatFace};
use crate::net::routing::dispatcher::face::FaceState;
use crate::net::routing::dispatcher::resource::{NodeId, Resource, SessionContext};
use crate::net::routing::dispatcher::tables::Tables;
use crate::net::routing::dispatcher::tables::{Route, RoutingExpr};
use crate::net::routing::hat::HatPubSubTrait;
use crate::net::routing::router::RoutesIndexes;
use crate::net::routing::{RoutingContext, PREFIX_LIVELINESS};
use std::borrow::Cow;
use std::collections::{HashMap, HashSet};
use std::sync::atomic::Ordering;
use std::sync::Arc;
use zenoh_protocol::core::key_expr::OwnedKeyExpr;
use zenoh_protocol::network::declare::{InterestId, SubscriberId};
use zenoh_protocol::{
    core::{Reliability, WhatAmI},
    network::declare::{
        common::ext::WireExprType, ext, subscriber::ext::SubscriberInfo, Declare, DeclareBody,
        DeclareSubscriber, UndeclareSubscriber,
    },
};
use zenoh_sync::get_mut_unchecked;

#[inline]
fn propagate_simple_subscription_to(
    _tables: &mut Tables,
    dst_face: &mut Arc<FaceState>,
    res: &Arc<Resource>,
    sub_info: &SubscriberInfo,
    src_face: &mut Arc<FaceState>,
) {
    if (src_face.id != dst_face.id
        || (dst_face.whatami == WhatAmI::Client && res.expr().starts_with(PREFIX_LIVELINESS)))
        && !face_hat!(dst_face).local_subs.contains_key(res)
        && (src_face.whatami == WhatAmI::Client || dst_face.whatami == WhatAmI::Client)
    {
<<<<<<< HEAD
        if dst_face.whatami != WhatAmI::Client {
            let id = face_hat!(dst_face).next_id.fetch_add(1, Ordering::SeqCst);
            face_hat_mut!(dst_face).local_subs.insert(res.clone(), id);
            let key_expr = Resource::decl_key(res, dst_face);
            dst_face.primitives.send_declare(RoutingContext::with_expr(
                Declare {
                    mode: DeclareMode::Push,
                    ext_qos: ext::QoSType::DECLARE,
                    ext_tstamp: None,
                    ext_nodeid: ext::NodeIdType::DEFAULT,
                    body: DeclareBody::DeclareSubscriber(DeclareSubscriber {
                        id,
                        wire_expr: key_expr,
                        ext_info: *sub_info,
                    }),
                },
                res.expr(),
            ));
        } else {
            let matching_interests = face_hat!(dst_face)
                .remote_sub_interests
                .values()
                .filter(|si| si.0.as_ref().map(|si| si.matches(res)).unwrap_or(true))
                .cloned()
                .collect::<Vec<(Option<Arc<Resource>>, bool)>>();

            for (int_res, aggregate) in matching_interests {
                let res = if aggregate {
                    int_res.as_ref().unwrap_or(res)
                } else {
                    res
                };
                if !face_hat!(dst_face).local_subs.contains_key(res) {
                    let id = face_hat!(dst_face).next_id.fetch_add(1, Ordering::SeqCst);
                    face_hat_mut!(dst_face).local_subs.insert(res.clone(), id);
                    let key_expr = Resource::decl_key(res, dst_face);
                    dst_face.primitives.send_declare(RoutingContext::with_expr(
                        Declare {
                            mode: DeclareMode::Push,
                            ext_qos: ext::QoSType::DECLARE,
                            ext_tstamp: None,
                            ext_nodeid: ext::NodeIdType::DEFAULT,
                            body: DeclareBody::DeclareSubscriber(DeclareSubscriber {
                                id,
                                wire_expr: key_expr,
                                ext_info: *sub_info,
                            }),
                        },
                        res.expr(),
                    ));
                }
            }
        }
=======
        let id = face_hat!(dst_face).next_id.fetch_add(1, Ordering::SeqCst);
        face_hat_mut!(dst_face).local_subs.insert(res.clone(), id);
        let key_expr = Resource::decl_key(res, dst_face);
        dst_face.primitives.send_declare(RoutingContext::with_expr(
            Declare {
                interest_id: None,
                ext_qos: ext::QoSType::DECLARE,
                ext_tstamp: None,
                ext_nodeid: ext::NodeIdType::DEFAULT,
                body: DeclareBody::DeclareSubscriber(DeclareSubscriber {
                    id,
                    wire_expr: key_expr,
                    ext_info: *sub_info,
                }),
            },
            res.expr(),
        ));
>>>>>>> a80ce2bd
    }
}

fn propagate_simple_subscription(
    tables: &mut Tables,
    res: &Arc<Resource>,
    sub_info: &SubscriberInfo,
    src_face: &mut Arc<FaceState>,
) {
    for mut dst_face in tables
        .faces
        .values()
        .cloned()
        .collect::<Vec<Arc<FaceState>>>()
    {
        propagate_simple_subscription_to(tables, &mut dst_face, res, sub_info, src_face);
    }
}

fn register_client_subscription(
    _tables: &mut Tables,
    face: &mut Arc<FaceState>,
    id: SubscriberId,
    res: &mut Arc<Resource>,
    sub_info: &SubscriberInfo,
) {
    // Register subscription
    {
        let res = get_mut_unchecked(res);
        match res.session_ctxs.get_mut(&face.id) {
            Some(ctx) => {
                if ctx.subs.is_none() {
                    get_mut_unchecked(ctx).subs = Some(*sub_info);
                }
            }
            None => {
                let ctx = res
                    .session_ctxs
                    .entry(face.id)
                    .or_insert_with(|| Arc::new(SessionContext::new(face.clone())));
                get_mut_unchecked(ctx).subs = Some(*sub_info);
            }
        }
    }
    face_hat_mut!(face).remote_subs.insert(id, res.clone());
}

fn declare_client_subscription(
    tables: &mut Tables,
    face: &mut Arc<FaceState>,
    id: SubscriberId,
    res: &mut Arc<Resource>,
    sub_info: &SubscriberInfo,
) {
    register_client_subscription(tables, face, id, res, sub_info);

    propagate_simple_subscription(tables, res, sub_info, face);
    // This introduced a buffer overflow on windows
    // TODO: Let's deactivate this on windows until Fixed
    #[cfg(not(windows))]
    for mcast_group in &tables.mcast_groups {
        mcast_group
            .primitives
            .send_declare(RoutingContext::with_expr(
                Declare {
                    interest_id: None,
                    ext_qos: ext::QoSType::DECLARE,
                    ext_tstamp: None,
                    ext_nodeid: ext::NodeIdType::DEFAULT,
                    body: DeclareBody::DeclareSubscriber(DeclareSubscriber {
                        id: 0, // @TODO use proper SubscriberId
                        wire_expr: res.expr().into(),
                        ext_info: *sub_info,
                    }),
                },
                res.expr(),
            ))
    }
}

#[inline]
fn client_subs(res: &Arc<Resource>) -> Vec<Arc<FaceState>> {
    res.session_ctxs
        .values()
        .filter_map(|ctx| {
            if ctx.subs.is_some() {
                Some(ctx.face.clone())
            } else {
                None
            }
        })
        .collect()
}

#[inline]
fn remote_client_subs(res: &Arc<Resource>, face: &Arc<FaceState>) -> bool {
    res.session_ctxs
        .values()
        .any(|ctx| ctx.face.id != face.id && ctx.subs.is_some())
}

fn propagate_forget_simple_subscription(tables: &mut Tables, res: &Arc<Resource>) {
    for mut face in tables.faces.values().cloned() {
        if let Some(id) = face_hat_mut!(&mut face).local_subs.remove(res) {
            face.primitives.send_declare(RoutingContext::with_expr(
                Declare {
                    interest_id: None,
                    ext_qos: ext::QoSType::DECLARE,
                    ext_tstamp: None,
                    ext_nodeid: ext::NodeIdType::DEFAULT,
                    body: DeclareBody::UndeclareSubscriber(UndeclareSubscriber {
                        id,
                        ext_wire_expr: WireExprType::null(),
                    }),
                },
                res.expr(),
            ));
        }
        for res in face_hat!(face)
            .local_subs
            .keys()
            .cloned()
            .collect::<Vec<Arc<Resource>>>()
        {
            if !res.context().matches.iter().any(|m| {
                m.upgrade()
                    .is_some_and(|m| m.context.is_some() && remote_client_subs(&m, &face))
            }) {
                if let Some(id) = face_hat_mut!(&mut face).local_subs.remove(&res) {
                    face.primitives.send_declare(RoutingContext::with_expr(
                        Declare {
                            mode: DeclareMode::Push,
                            ext_qos: ext::QoSType::DECLARE,
                            ext_tstamp: None,
                            ext_nodeid: ext::NodeIdType::DEFAULT,
                            body: DeclareBody::UndeclareSubscriber(UndeclareSubscriber {
                                id,
                                ext_wire_expr: WireExprType::null(),
                            }),
                        },
                        res.expr(),
                    ));
                }
            }
        }
    }
}

pub(super) fn undeclare_client_subscription(
    tables: &mut Tables,
    face: &mut Arc<FaceState>,
    res: &mut Arc<Resource>,
) {
    if !face_hat_mut!(face).remote_subs.values().any(|s| *s == *res) {
        if let Some(ctx) = get_mut_unchecked(res).session_ctxs.get_mut(&face.id) {
            get_mut_unchecked(ctx).subs = None;
        }

        let mut client_subs = client_subs(res);
        if client_subs.is_empty() {
            propagate_forget_simple_subscription(tables, res);
        }

        if client_subs.len() == 1 {
            let mut face = &mut client_subs[0];
            if !(face.whatami == WhatAmI::Client && res.expr().starts_with(PREFIX_LIVELINESS)) {
                if let Some(id) = face_hat_mut!(face).local_subs.remove(res) {
                    face.primitives.send_declare(RoutingContext::with_expr(
                        Declare {
                            interest_id: None,
                            ext_qos: ext::QoSType::DECLARE,
                            ext_tstamp: None,
                            ext_nodeid: ext::NodeIdType::DEFAULT,
                            body: DeclareBody::UndeclareSubscriber(UndeclareSubscriber {
                                id,
                                ext_wire_expr: WireExprType::null(),
                            }),
                        },
                        res.expr(),
                    ));
                }
                for res in face_hat!(face)
                    .local_subs
                    .keys()
                    .cloned()
                    .collect::<Vec<Arc<Resource>>>()
                {
                    if !res.context().matches.iter().any(|m| {
                        m.upgrade()
                            .is_some_and(|m| m.context.is_some() && remote_client_subs(&m, face))
                    }) {
                        if let Some(id) = face_hat_mut!(&mut face).local_subs.remove(&res) {
                            face.primitives.send_declare(RoutingContext::with_expr(
                                Declare {
                                    mode: DeclareMode::Push,
                                    ext_qos: ext::QoSType::DECLARE,
                                    ext_tstamp: None,
                                    ext_nodeid: ext::NodeIdType::DEFAULT,
                                    body: DeclareBody::UndeclareSubscriber(UndeclareSubscriber {
                                        id,
                                        ext_wire_expr: WireExprType::null(),
                                    }),
                                },
                                res.expr(),
                            ));
                        }
                    }
                }
            }
        }
    }
}

fn forget_client_subscription(
    tables: &mut Tables,
    face: &mut Arc<FaceState>,
    id: SubscriberId,
) -> Option<Arc<Resource>> {
    if let Some(mut res) = face_hat_mut!(face).remote_subs.remove(&id) {
        undeclare_client_subscription(tables, face, &mut res);
        Some(res)
    } else {
        None
    }
}

pub(super) fn pubsub_new_face(tables: &mut Tables, face: &mut Arc<FaceState>) {
    if face.whatami != WhatAmI::Client {
        let sub_info = SubscriberInfo {
            reliability: Reliability::Reliable, // @TODO compute proper reliability to propagate from reliability of known subscribers
        };
        for src_face in tables
            .faces
            .values()
            .cloned()
            .collect::<Vec<Arc<FaceState>>>()
        {
            for sub in face_hat!(src_face).remote_subs.values() {
                propagate_simple_subscription_to(
                    tables,
                    face,
                    sub,
                    &sub_info,
                    &mut src_face.clone(),
                );
            }
        }
    }
}

impl HatPubSubTrait for HatCode {
    fn declare_sub_interest(
        &self,
        tables: &mut Tables,
        face: &mut Arc<FaceState>,
        id: InterestId,
        res: Option<&mut Arc<Resource>>,
        continuous: bool,
        aggregate: bool,
    ) {
        if face.whatami == WhatAmI::Client {
            let mode = if continuous {
                DeclareMode::Push
            } else {
                DeclareMode::Response(id)
            };
            let sub_info = SubscriberInfo {
                reliability: Reliability::Reliable, // @TODO compute proper reliability to propagate from reliability of known subscribers
            };
            if let Some(res) = res.as_ref() {
                if aggregate {
                    if tables.faces.values().any(|src_face| {
                        src_face.id != face.id
                            && face_hat!(src_face)
                                .remote_subs
                                .values()
                                .any(|sub| sub.context.is_some() && sub.matches(res))
                    }) {
                        let id = if continuous {
                            let id = face_hat!(face).next_id.fetch_add(1, Ordering::SeqCst);
                            face_hat_mut!(face).local_subs.insert((*res).clone(), id);
                            id
                        } else {
                            0
                        };
                        let wire_expr = Resource::decl_key(res, face);
                        face.primitives.send_declare(RoutingContext::with_expr(
                            Declare {
                                mode,
                                ext_qos: ext::QoSType::DECLARE,
                                ext_tstamp: None,
                                ext_nodeid: ext::NodeIdType::DEFAULT,
                                body: DeclareBody::DeclareSubscriber(DeclareSubscriber {
                                    id,
                                    wire_expr,
                                    ext_info: sub_info,
                                }),
                            },
                            res.expr(),
                        ));
                    }
                } else {
                    for src_face in tables
                        .faces
                        .values()
                        .cloned()
                        .collect::<Vec<Arc<FaceState>>>()
                    {
                        if src_face.id != face.id {
                            for sub in face_hat!(src_face).remote_subs.values() {
                                if sub.context.is_some() && sub.matches(res) {
                                    let id = if continuous {
                                        let id =
                                            face_hat!(face).next_id.fetch_add(1, Ordering::SeqCst);
                                        face_hat_mut!(face).local_subs.insert(sub.clone(), id);
                                        id
                                    } else {
                                        0
                                    };
                                    let wire_expr = Resource::decl_key(sub, face);
                                    face.primitives.send_declare(RoutingContext::with_expr(
                                        Declare {
                                            mode,
                                            ext_qos: ext::QoSType::DECLARE,
                                            ext_tstamp: None,
                                            ext_nodeid: ext::NodeIdType::DEFAULT,
                                            body: DeclareBody::DeclareSubscriber(
                                                DeclareSubscriber {
                                                    id,
                                                    wire_expr,
                                                    ext_info: sub_info,
                                                },
                                            ),
                                        },
                                        sub.expr(),
                                    ));
                                }
                            }
                        }
                    }
                }
            } else {
                for src_face in tables
                    .faces
                    .values()
                    .cloned()
                    .collect::<Vec<Arc<FaceState>>>()
                {
                    if src_face.id != face.id {
                        for sub in face_hat!(src_face).remote_subs.values() {
                            let id = if continuous {
                                let id = face_hat!(face).next_id.fetch_add(1, Ordering::SeqCst);
                                face_hat_mut!(face).local_subs.insert(sub.clone(), id);
                                id
                            } else {
                                0
                            };
                            let wire_expr = Resource::decl_key(sub, face);
                            face.primitives.send_declare(RoutingContext::with_expr(
                                Declare {
                                    mode,
                                    ext_qos: ext::QoSType::DECLARE,
                                    ext_tstamp: None,
                                    ext_nodeid: ext::NodeIdType::DEFAULT,
                                    body: DeclareBody::DeclareSubscriber(DeclareSubscriber {
                                        id,
                                        wire_expr,
                                        ext_info: sub_info,
                                    }),
                                },
                                sub.expr(),
                            ));
                        }
                    }
                }
            }
        }
        if continuous {
            face_hat_mut!(face)
                .remote_sub_interests
                .insert(id, (res.cloned(), aggregate));
        }
    }

    fn undeclare_sub_interest(
        &self,
        _tables: &mut Tables,
        face: &mut Arc<FaceState>,
        id: InterestId,
    ) {
        face_hat_mut!(face).remote_sub_interests.remove(&id);
    }

    fn declare_subscription(
        &self,
        tables: &mut Tables,
        face: &mut Arc<FaceState>,
        id: SubscriberId,
        res: &mut Arc<Resource>,
        sub_info: &SubscriberInfo,
        _node_id: NodeId,
    ) {
        declare_client_subscription(tables, face, id, res, sub_info);
    }

    fn undeclare_subscription(
        &self,
        tables: &mut Tables,
        face: &mut Arc<FaceState>,
        id: SubscriberId,
        _res: Option<Arc<Resource>>,
        _node_id: NodeId,
    ) -> Option<Arc<Resource>> {
        forget_client_subscription(tables, face, id)
    }

    fn get_subscriptions(&self, tables: &Tables) -> Vec<Arc<Resource>> {
        let mut subs = HashSet::new();
        for src_face in tables.faces.values() {
            for sub in face_hat!(src_face).remote_subs.values() {
                subs.insert(sub.clone());
            }
        }
        Vec::from_iter(subs)
    }

    fn compute_data_route(
        &self,
        tables: &Tables,
        expr: &mut RoutingExpr,
        source: NodeId,
        source_type: WhatAmI,
    ) -> Arc<Route> {
        let mut route = HashMap::new();
        let key_expr = expr.full_expr();
        if key_expr.ends_with('/') {
            return Arc::new(route);
        }
        log::trace!(
            "compute_data_route({}, {:?}, {:?})",
            key_expr,
            source,
            source_type
        );
        let key_expr = match OwnedKeyExpr::try_from(key_expr) {
            Ok(ke) => ke,
            Err(e) => {
                log::warn!("Invalid KE reached the system: {}", e);
                return Arc::new(route);
            }
        };
        let res = Resource::get_resource(expr.prefix, expr.suffix);
        let matches = res
            .as_ref()
            .and_then(|res| res.context.as_ref())
            .map(|ctx| Cow::from(&ctx.matches))
            .unwrap_or_else(|| Cow::from(Resource::get_matches(tables, &key_expr)));

        for mres in matches.iter() {
            let mres = mres.upgrade().unwrap();

            for (sid, context) in &mres.session_ctxs {
                if context.subs.is_some()
                    && match tables.whatami {
                        WhatAmI::Router => context.face.whatami != WhatAmI::Router,
                        _ => {
                            source_type == WhatAmI::Client
                                || context.face.whatami == WhatAmI::Client
                        }
                    }
                {
                    route.entry(*sid).or_insert_with(|| {
                        let key_expr = Resource::get_best_key(expr.prefix, expr.suffix, *sid);
                        (context.face.clone(), key_expr.to_owned(), NodeId::default())
                    });
                }
            }
        }
        for mcast_group in &tables.mcast_groups {
            route.insert(
                mcast_group.id,
                (
                    mcast_group.clone(),
                    expr.full_expr().to_string().into(),
                    NodeId::default(),
                ),
            );
        }
        Arc::new(route)
    }

    fn get_data_routes_entries(&self, _tables: &Tables) -> RoutesIndexes {
        get_routes_entries()
    }
}<|MERGE_RESOLUTION|>--- conflicted
+++ resolved
@@ -17,7 +17,7 @@
 use crate::net::routing::dispatcher::resource::{NodeId, Resource, SessionContext};
 use crate::net::routing::dispatcher::tables::Tables;
 use crate::net::routing::dispatcher::tables::{Route, RoutingExpr};
-use crate::net::routing::hat::HatPubSubTrait;
+use crate::net::routing::hat::{CurrentFutureTrait, HatPubSubTrait};
 use crate::net::routing::router::RoutesIndexes;
 use crate::net::routing::{RoutingContext, PREFIX_LIVELINESS};
 use std::borrow::Cow;
@@ -25,7 +25,8 @@
 use std::sync::atomic::Ordering;
 use std::sync::Arc;
 use zenoh_protocol::core::key_expr::OwnedKeyExpr;
-use zenoh_protocol::network::declare::{InterestId, SubscriberId};
+use zenoh_protocol::network::declare::SubscriberId;
+use zenoh_protocol::network::interest::{InterestId, InterestMode};
 use zenoh_protocol::{
     core::{Reliability, WhatAmI},
     network::declare::{
@@ -48,14 +49,13 @@
         && !face_hat!(dst_face).local_subs.contains_key(res)
         && (src_face.whatami == WhatAmI::Client || dst_face.whatami == WhatAmI::Client)
     {
-<<<<<<< HEAD
         if dst_face.whatami != WhatAmI::Client {
             let id = face_hat!(dst_face).next_id.fetch_add(1, Ordering::SeqCst);
             face_hat_mut!(dst_face).local_subs.insert(res.clone(), id);
             let key_expr = Resource::decl_key(res, dst_face);
             dst_face.primitives.send_declare(RoutingContext::with_expr(
                 Declare {
-                    mode: DeclareMode::Push,
+                    interest_id: None,
                     ext_qos: ext::QoSType::DECLARE,
                     ext_tstamp: None,
                     ext_nodeid: ext::NodeIdType::DEFAULT,
@@ -87,7 +87,7 @@
                     let key_expr = Resource::decl_key(res, dst_face);
                     dst_face.primitives.send_declare(RoutingContext::with_expr(
                         Declare {
-                            mode: DeclareMode::Push,
+                            interest_id: None,
                             ext_qos: ext::QoSType::DECLARE,
                             ext_tstamp: None,
                             ext_nodeid: ext::NodeIdType::DEFAULT,
@@ -102,25 +102,6 @@
                 }
             }
         }
-=======
-        let id = face_hat!(dst_face).next_id.fetch_add(1, Ordering::SeqCst);
-        face_hat_mut!(dst_face).local_subs.insert(res.clone(), id);
-        let key_expr = Resource::decl_key(res, dst_face);
-        dst_face.primitives.send_declare(RoutingContext::with_expr(
-            Declare {
-                interest_id: None,
-                ext_qos: ext::QoSType::DECLARE,
-                ext_tstamp: None,
-                ext_nodeid: ext::NodeIdType::DEFAULT,
-                body: DeclareBody::DeclareSubscriber(DeclareSubscriber {
-                    id,
-                    wire_expr: key_expr,
-                    ext_info: *sub_info,
-                }),
-            },
-            res.expr(),
-        ));
->>>>>>> a80ce2bd
     }
 }
 
@@ -252,7 +233,7 @@
                 if let Some(id) = face_hat_mut!(&mut face).local_subs.remove(&res) {
                     face.primitives.send_declare(RoutingContext::with_expr(
                         Declare {
-                            mode: DeclareMode::Push,
+                            interest_id: None,
                             ext_qos: ext::QoSType::DECLARE,
                             ext_tstamp: None,
                             ext_nodeid: ext::NodeIdType::DEFAULT,
@@ -315,7 +296,7 @@
                         if let Some(id) = face_hat_mut!(&mut face).local_subs.remove(&res) {
                             face.primitives.send_declare(RoutingContext::with_expr(
                                 Declare {
-                                    mode: DeclareMode::Push,
+                                    interest_id: None,
                                     ext_qos: ext::QoSType::DECLARE,
                                     ext_tstamp: None,
                                     ext_nodeid: ext::NodeIdType::DEFAULT,
@@ -378,15 +359,11 @@
         face: &mut Arc<FaceState>,
         id: InterestId,
         res: Option<&mut Arc<Resource>>,
-        continuous: bool,
+        mode: InterestMode,
         aggregate: bool,
     ) {
-        if face.whatami == WhatAmI::Client {
-            let mode = if continuous {
-                DeclareMode::Push
-            } else {
-                DeclareMode::Response(id)
-            };
+        if mode.current() && face.whatami == WhatAmI::Client {
+            let interest_id = mode.future().then_some(id);
             let sub_info = SubscriberInfo {
                 reliability: Reliability::Reliable, // @TODO compute proper reliability to propagate from reliability of known subscribers
             };
@@ -399,7 +376,7 @@
                                 .values()
                                 .any(|sub| sub.context.is_some() && sub.matches(res))
                     }) {
-                        let id = if continuous {
+                        let id = if mode.future() {
                             let id = face_hat!(face).next_id.fetch_add(1, Ordering::SeqCst);
                             face_hat_mut!(face).local_subs.insert((*res).clone(), id);
                             id
@@ -409,7 +386,7 @@
                         let wire_expr = Resource::decl_key(res, face);
                         face.primitives.send_declare(RoutingContext::with_expr(
                             Declare {
-                                mode,
+                                interest_id,
                                 ext_qos: ext::QoSType::DECLARE,
                                 ext_tstamp: None,
                                 ext_nodeid: ext::NodeIdType::DEFAULT,
@@ -432,7 +409,7 @@
                         if src_face.id != face.id {
                             for sub in face_hat!(src_face).remote_subs.values() {
                                 if sub.context.is_some() && sub.matches(res) {
-                                    let id = if continuous {
+                                    let id = if mode.future() {
                                         let id =
                                             face_hat!(face).next_id.fetch_add(1, Ordering::SeqCst);
                                         face_hat_mut!(face).local_subs.insert(sub.clone(), id);
@@ -443,7 +420,7 @@
                                     let wire_expr = Resource::decl_key(sub, face);
                                     face.primitives.send_declare(RoutingContext::with_expr(
                                         Declare {
-                                            mode,
+                                            interest_id,
                                             ext_qos: ext::QoSType::DECLARE,
                                             ext_tstamp: None,
                                             ext_nodeid: ext::NodeIdType::DEFAULT,
@@ -471,7 +448,7 @@
                 {
                     if src_face.id != face.id {
                         for sub in face_hat!(src_face).remote_subs.values() {
-                            let id = if continuous {
+                            let id = if mode.future() {
                                 let id = face_hat!(face).next_id.fetch_add(1, Ordering::SeqCst);
                                 face_hat_mut!(face).local_subs.insert(sub.clone(), id);
                                 id
@@ -481,7 +458,7 @@
                             let wire_expr = Resource::decl_key(sub, face);
                             face.primitives.send_declare(RoutingContext::with_expr(
                                 Declare {
-                                    mode,
+                                    interest_id,
                                     ext_qos: ext::QoSType::DECLARE,
                                     ext_tstamp: None,
                                     ext_nodeid: ext::NodeIdType::DEFAULT,
@@ -498,7 +475,7 @@
                 }
             }
         }
-        if continuous {
+        if mode.future() {
             face_hat_mut!(face)
                 .remote_sub_interests
                 .insert(id, (res.cloned(), aggregate));
