//
// Copyright (c) 2023 ZettaScale Technology
//
// This program and the accompanying materials are made available under the
// terms of the Eclipse Public License 2.0 which is available at
// http://www.eclipse.org/legal/epl-2.0, or the Apache License, Version 2.0
// which is available at https://www.apache.org/licenses/LICENSE-2.0.
//
// SPDX-License-Identifier: EPL-2.0 OR Apache-2.0
//
// Contributors:
//   ZettaScale Zenoh Team, <zenoh@zettascale.tech>
//
use super::face::FaceState;
use super::resource::{QueryRoute, QueryRoutes, QueryTargetQablSet, Resource};
use super::tables::NodeId;
use super::tables::{RoutingExpr, Tables, TablesLock};
use crate::net::routing::hat::HatTrait;
use crate::net::routing::RoutingContext;
use async_trait::async_trait;
use std::collections::HashMap;
use std::sync::{Arc, Weak};
use std::time::Duration;
use tokio_util::sync::CancellationToken;
use zenoh_config::WhatAmI;
use zenoh_protocol::{
    core::{key_expr::keyexpr, Encoding, WireExpr},
    network::{
        declare::{ext, queryable::ext::QueryableInfoType, QueryableId},
        request::{ext::TargetType, Request, RequestId},
        response::{self, ext::ResponderIdType, Response, ResponseFinal},
    },
    zenoh::{query::Consolidation, reply::ReplyBody, Put, Reply, RequestBody, ResponseBody},
};
use zenoh_sync::get_mut_unchecked;
use zenoh_util::Timed;

pub(crate) struct Query {
    src_face: Arc<FaceState>,
    src_qid: RequestId,
}

pub(crate) fn declare_queryable(
    hat_code: &(dyn HatTrait + Send + Sync),
    tables: &TablesLock,
    face: &mut Arc<FaceState>,
    id: QueryableId,
    expr: &WireExpr,
    qabl_info: &QueryableInfoType,
    node_id: NodeId,
) {
<<<<<<< HEAD
=======
    tracing::debug!("Register queryable {}", face);
>>>>>>> 664efbd2
    let rtables = zread!(tables.tables);
    match rtables
        .get_mapping(face, &expr.scope, expr.mapping)
        .cloned()
    {
        Some(mut prefix) => {
            log::debug!(
                "{} Declare queryable {} ({}{})",
                face,
                id,
                prefix.expr(),
                expr.suffix
            );
            let res = Resource::get_resource(&prefix, &expr.suffix);
            let (mut res, mut wtables) =
                if res.as_ref().map(|r| r.context.is_some()).unwrap_or(false) {
                    drop(rtables);
                    let wtables = zwrite!(tables.tables);
                    (res.unwrap(), wtables)
                } else {
                    let mut fullexpr = prefix.expr();
                    fullexpr.push_str(expr.suffix.as_ref());
                    let mut matches = keyexpr::new(fullexpr.as_str())
                        .map(|ke| Resource::get_matches(&rtables, ke))
                        .unwrap_or_default();
                    drop(rtables);
                    let mut wtables = zwrite!(tables.tables);
                    let mut res =
                        Resource::make_resource(&mut wtables, &mut prefix, expr.suffix.as_ref());
                    matches.push(Arc::downgrade(&res));
                    Resource::match_resource(&wtables, &mut res, matches);
                    (res, wtables)
                };

            hat_code.declare_queryable(&mut wtables, face, id, &mut res, qabl_info, node_id);

            disable_matches_query_routes(&mut wtables, &mut res);
            drop(wtables);

            let rtables = zread!(tables.tables);
            let matches_query_routes = compute_matches_query_routes(&rtables, &res);
            drop(rtables);

            let wtables = zwrite!(tables.tables);
            for (mut res, query_routes) in matches_query_routes {
                get_mut_unchecked(&mut res)
                    .context_mut()
                    .update_query_routes(query_routes);
            }
            drop(wtables);
        }
<<<<<<< HEAD
        None => log::error!(
            "{} Declare queryable {} for unknown scope {}!",
            face,
            id,
            expr.scope
        ),
=======
        None => tracing::error!("Declare queryable for unknown scope {}!", expr.scope),
>>>>>>> 664efbd2
    }
}

pub(crate) fn undeclare_queryable(
    hat_code: &(dyn HatTrait + Send + Sync),
    tables: &TablesLock,
    face: &mut Arc<FaceState>,
    id: QueryableId,
    expr: &WireExpr,
    node_id: NodeId,
) {
    let res = if expr.is_empty() {
        None
    } else {
        let rtables = zread!(tables.tables);
        match rtables.get_mapping(face, &expr.scope, expr.mapping) {
            Some(prefix) => match Resource::get_resource(prefix, expr.suffix.as_ref()) {
                Some(res) => Some(res),
                None => {
                    log::error!(
                        "{} Undeclare unknown queryable {}{}!",
                        face,
                        prefix.expr(),
                        expr.suffix
                    );
                    return;
                }
            },
            None => {
                log::error!(
                    "{} Undeclare queryable with unknown scope {}",
                    face,
                    expr.scope
                );
                return;
            }
<<<<<<< HEAD
        }
    };
    let mut wtables = zwrite!(tables.tables);
    if let Some(mut res) = hat_code.undeclare_queryable(&mut wtables, face, id, res, node_id) {
        log::debug!("{} Undeclare queryable {} ({})", face, id, res.expr());
        disable_matches_query_routes(&mut wtables, &mut res);
        drop(wtables);

        let rtables = zread!(tables.tables);
        let matches_query_routes = compute_matches_query_routes(&rtables, &res);
        drop(rtables);

        let wtables = zwrite!(tables.tables);
        for (mut res, query_routes) in matches_query_routes {
            get_mut_unchecked(&mut res)
                .context_mut()
                .update_query_routes(query_routes);
        }
        Resource::clean(&mut res);
        drop(wtables);
    } else {
        log::error!("{} Undeclare unknown queryable {}", face, id);
=======
            None => tracing::error!("Undeclare unknown queryable!"),
        },
        None => tracing::error!("Undeclare queryable with unknown scope!"),
>>>>>>> 664efbd2
    }
}

fn compute_query_routes_(tables: &Tables, routes: &mut QueryRoutes, expr: &mut RoutingExpr) {
    let indexes = tables.hat_code.get_query_routes_entries(tables);

    let max_idx = indexes.routers.iter().max().unwrap();
    routes.routers.resize_with((*max_idx as usize) + 1, || {
        Arc::new(QueryTargetQablSet::new())
    });

    for idx in indexes.routers {
        routes.routers[idx as usize] =
            tables
                .hat_code
                .compute_query_route(tables, expr, idx, WhatAmI::Router);
    }

    let max_idx = indexes.peers.iter().max().unwrap();
    routes.peers.resize_with((*max_idx as usize) + 1, || {
        Arc::new(QueryTargetQablSet::new())
    });

    for idx in indexes.peers {
        routes.peers[idx as usize] =
            tables
                .hat_code
                .compute_query_route(tables, expr, idx, WhatAmI::Peer);
    }

    let max_idx = indexes.clients.iter().max().unwrap();
    routes.clients.resize_with((*max_idx as usize) + 1, || {
        Arc::new(QueryTargetQablSet::new())
    });

    for idx in indexes.clients {
        routes.clients[idx as usize] =
            tables
                .hat_code
                .compute_query_route(tables, expr, idx, WhatAmI::Client);
    }
}

pub(crate) fn compute_query_routes(tables: &Tables, res: &Arc<Resource>) -> QueryRoutes {
    let mut routes = QueryRoutes::default();
    compute_query_routes_(tables, &mut routes, &mut RoutingExpr::new(res, ""));
    routes
}

pub(crate) fn update_query_routes(tables: &Tables, res: &Arc<Resource>) {
    if res.context.is_some() {
        let mut res_mut = res.clone();
        let res_mut = get_mut_unchecked(&mut res_mut);
        compute_query_routes_(
            tables,
            &mut res_mut.context_mut().query_routes,
            &mut RoutingExpr::new(res, ""),
        );
    }
}

pub(crate) fn update_query_routes_from(tables: &mut Tables, res: &mut Arc<Resource>) {
    update_query_routes(tables, res);
    let res = get_mut_unchecked(res);
    for child in res.childs.values_mut() {
        update_query_routes_from(tables, child);
    }
}

pub(crate) fn compute_matches_query_routes(
    tables: &Tables,
    res: &Arc<Resource>,
) -> Vec<(Arc<Resource>, QueryRoutes)> {
    let mut routes = vec![];
    if res.context.is_some() {
        routes.push((res.clone(), compute_query_routes(tables, res)));
        for match_ in &res.context().matches {
            let match_ = match_.upgrade().unwrap();
            if !Arc::ptr_eq(&match_, res) {
                let match_routes = compute_query_routes(tables, &match_);
                routes.push((match_, match_routes));
            }
        }
    }
    routes
}

pub(crate) fn update_matches_query_routes(tables: &Tables, res: &Arc<Resource>) {
    if res.context.is_some() {
        update_query_routes(tables, res);
        for match_ in &res.context().matches {
            let match_ = match_.upgrade().unwrap();
            if !Arc::ptr_eq(&match_, res) {
                update_query_routes(tables, &match_);
            }
        }
    }
}

#[inline]
fn insert_pending_query(outface: &mut Arc<FaceState>, query: Arc<Query>) -> RequestId {
    let outface_mut = get_mut_unchecked(outface);
    outface_mut.next_qid += 1;
    let qid = outface_mut.next_qid;
    outface_mut.pending_queries.insert(
        qid,
        (query, outface_mut.task_controller.get_cancellation_token()),
    );
    qid
}

#[inline]
fn compute_final_route(
    tables: &Tables,
    qabls: &Arc<QueryTargetQablSet>,
    src_face: &Arc<FaceState>,
    expr: &mut RoutingExpr,
    target: &TargetType,
    query: Arc<Query>,
) -> QueryRoute {
    match target {
        TargetType::All => {
            let mut route = HashMap::new();
            for qabl in qabls.iter() {
                if tables
                    .hat_code
                    .egress_filter(tables, src_face, &qabl.direction.0, expr)
                {
                    route.entry(qabl.direction.0.id).or_insert_with(|| {
                        let mut direction = qabl.direction.clone();
                        let qid = insert_pending_query(&mut direction.0, query.clone());
                        (direction, qid)
                    });
                }
            }
            route
        }
        TargetType::AllComplete => {
            let mut route = HashMap::new();
            for qabl in qabls.iter() {
                if qabl.complete > 0
                    && tables
                        .hat_code
                        .egress_filter(tables, src_face, &qabl.direction.0, expr)
                {
                    route.entry(qabl.direction.0.id).or_insert_with(|| {
                        let mut direction = qabl.direction.clone();
                        let qid = insert_pending_query(&mut direction.0, query.clone());
                        (direction, qid)
                    });
                }
            }
            route
        }
        TargetType::BestMatching => {
            if let Some(qabl) = qabls
                .iter()
                .find(|qabl| qabl.direction.0.id != src_face.id && qabl.complete > 0)
            {
                let mut route = HashMap::new();

                let mut direction = qabl.direction.clone();
                let qid = insert_pending_query(&mut direction.0, query);
                route.insert(direction.0.id, (direction, qid));

                route
            } else {
                compute_final_route(tables, qabls, src_face, expr, &TargetType::All, query)
            }
        }
    }
}

#[derive(Clone)]
struct QueryCleanup {
    tables: Arc<TablesLock>,
    face: Weak<FaceState>,
    qid: RequestId,
}

impl QueryCleanup {
    pub fn spawn_query_clean_up_task(
        face: &Arc<FaceState>,
        tables_ref: &Arc<TablesLock>,
        qid: u32,
        timeout: Duration,
    ) {
        let mut cleanup = QueryCleanup {
            tables: tables_ref.clone(),
            face: Arc::downgrade(face),
            qid,
        };
        if let Some((_, cancellation_token)) = face.pending_queries.get(&qid) {
            let c_cancellation_token = cancellation_token.clone();
            face.task_controller
                .spawn_with_rt(zenoh_runtime::ZRuntime::Net, async move {
                    tokio::select! {
                        _ = tokio::time::sleep(timeout) => { cleanup.run().await }
                        _ = c_cancellation_token.cancelled() => {}
                    }
                });
        }
    }
}

#[async_trait]
impl Timed for QueryCleanup {
    async fn run(&mut self) {
        if let Some(mut face) = self.face.upgrade() {
            let tables_lock = zwrite!(self.tables.tables);
            if let Some(query) = get_mut_unchecked(&mut face)
                .pending_queries
                .remove(&self.qid)
            {
                drop(tables_lock);
                tracing::warn!(
                    "Didn't receive final reply {}:{} from {}: Timeout!",
                    query.0.src_face,
                    self.qid,
                    face
                );
                finalize_pending_query(query);
            }
        }
    }
}

pub(crate) fn disable_matches_query_routes(_tables: &mut Tables, res: &mut Arc<Resource>) {
    if res.context.is_some() {
        get_mut_unchecked(res).context_mut().disable_query_routes();
        for match_ in &res.context().matches {
            let mut match_ = match_.upgrade().unwrap();
            if !Arc::ptr_eq(&match_, res) {
                get_mut_unchecked(&mut match_)
                    .context_mut()
                    .disable_query_routes();
            }
        }
    }
}

#[inline]
fn get_query_route(
    tables: &Tables,
    face: &FaceState,
    res: &Option<Arc<Resource>>,
    expr: &mut RoutingExpr,
    routing_context: NodeId,
) -> Arc<QueryTargetQablSet> {
    let local_context = tables
        .hat_code
        .map_routing_context(tables, face, routing_context);
    res.as_ref()
        .and_then(|res| res.query_route(face.whatami, local_context))
        .unwrap_or_else(|| {
            tables
                .hat_code
                .compute_query_route(tables, expr, local_context, face.whatami)
        })
}

#[cfg(feature = "stats")]
macro_rules! inc_req_stats {
    (
        $face:expr,
        $txrx:ident,
        $space:ident,
        $body:expr
    ) => {
        paste::paste! {
            if let Some(stats) = $face.stats.as_ref() {
                use zenoh_buffers::buffer::Buffer;
                match &$body {
                    RequestBody::Query(q) => {
                        stats.[<$txrx _z_query_msgs>].[<inc_ $space>](1);
                        stats.[<$txrx _z_query_pl_bytes>].[<inc_ $space>](
                            q.ext_body.as_ref().map(|b| b.payload.len()).unwrap_or(0),
                        );
                    }
                }
            }
        }
    };
}

#[cfg(feature = "stats")]
macro_rules! inc_res_stats {
    (
        $face:expr,
        $txrx:ident,
        $space:ident,
        $body:expr
    ) => {
        paste::paste! {
            if let Some(stats) = $face.stats.as_ref() {
                use zenoh_buffers::buffer::Buffer;
                match &$body {
                    ResponseBody::Reply(r) => {
                        stats.[<$txrx _z_reply_msgs>].[<inc_ $space>](1);
                        let mut n = 0;
                        match &r.payload {
                            ReplyBody::Put(p) => {
                                if let Some(a) = p.ext_attachment.as_ref() {
                                   n += a.buffer.len();
                                }
                                n += p.payload.len();
                            }
                            ReplyBody::Del(d) => {
                                if let Some(a) = d.ext_attachment.as_ref() {
                                   n += a.buffer.len();
                                }
                            }
                        }
                        stats.[<$txrx _z_reply_pl_bytes>].[<inc_ $space>](n);
                    }
                    ResponseBody::Err(e) => {
                        stats.[<$txrx _z_reply_msgs>].[<inc_ $space>](1);
                        stats.[<$txrx _z_reply_pl_bytes>].[<inc_ $space>](
                            e.payload.len()
                        );
                    }
                }
            }
        }
    };
}

pub fn route_query(
    tables_ref: &Arc<TablesLock>,
    face: &Arc<FaceState>,
    expr: &WireExpr,
    qid: RequestId,
    target: TargetType,
    body: RequestBody,
    routing_context: NodeId,
) {
    let rtables = zread!(tables_ref.tables);
    match rtables.get_mapping(face, &expr.scope, expr.mapping) {
        Some(prefix) => {
            tracing::debug!(
                "Route query {}:{} for res {}{}",
                face,
                qid,
                prefix.expr(),
                expr.suffix.as_ref(),
            );
            let prefix = prefix.clone();
            let mut expr = RoutingExpr::new(&prefix, expr.suffix.as_ref());

            #[cfg(feature = "stats")]
            let admin = expr.full_expr().starts_with("@/");
            #[cfg(feature = "stats")]
            if !admin {
                inc_req_stats!(face, rx, user, body)
            } else {
                inc_req_stats!(face, rx, admin, body)
            }

            if rtables.hat_code.ingress_filter(&rtables, face, &mut expr) {
                let res = Resource::get_resource(&prefix, expr.suffix);

                let route = get_query_route(&rtables, face, &res, &mut expr, routing_context);

                let query = Arc::new(Query {
                    src_face: face.clone(),
                    src_qid: qid,
                });

                let queries_lock = zwrite!(tables_ref.queries_lock);
                let route = compute_final_route(&rtables, &route, face, &mut expr, &target, query);
                let local_replies =
                    rtables
                        .hat_code
                        .compute_local_replies(&rtables, &prefix, expr.suffix, face);
                let zid = rtables.zid;

                let timeout = rtables.queries_default_timeout;

                drop(queries_lock);
                drop(rtables);

                for (wexpr, payload) in local_replies {
                    let payload = ResponseBody::Reply(Reply {
                        consolidation: Consolidation::DEFAULT, // @TODO: handle Del case
                        ext_unknown: vec![],                   // @TODO: handle unknown extensions
                        payload: ReplyBody::Put(Put {
                            // @TODO: handle Del case
                            timestamp: None,             // @TODO: handle timestamp
                            encoding: Encoding::empty(), // @TODO: handle encoding
                            ext_sinfo: None,             // @TODO: handle source info
                            ext_attachment: None,        // @TODO: expose it in the API
                            #[cfg(feature = "shared-memory")]
                            ext_shm: None,
                            ext_unknown: vec![], // @TODO: handle unknown extensions
                            payload,
                        }),
                    });
                    #[cfg(feature = "stats")]
                    if !admin {
                        inc_res_stats!(face, tx, user, payload)
                    } else {
                        inc_res_stats!(face, tx, admin, payload)
                    }

                    face.primitives
                        .clone()
                        .send_response(RoutingContext::with_expr(
                            Response {
                                rid: qid,
                                wire_expr: wexpr,
                                payload,
                                ext_qos: response::ext::QoSType::DECLARE,
                                ext_tstamp: None,
                                ext_respid: Some(response::ext::ResponderIdType {
                                    zid,
                                    eid: 0, // 0 is reserved for routing core
                                }),
                            },
                            expr.full_expr().to_string(),
                        ));
                }

                if route.is_empty() {
                    tracing::debug!(
                        "Send final reply {}:{} (no matching queryables or not master)",
                        face,
                        qid
                    );
                    face.primitives
                        .clone()
                        .send_response_final(RoutingContext::with_expr(
                            ResponseFinal {
                                rid: qid,
                                ext_qos: response::ext::QoSType::RESPONSE_FINAL,
                                ext_tstamp: None,
                            },
                            expr.full_expr().to_string(),
                        ));
                } else {
<<<<<<< HEAD
                    for ((outface, key_expr, context), qid) in route.values() {
                        QueryCleanup::spawn_query_clean_up_task(outface, tables_ref, *qid, timeout);
                        #[cfg(feature = "stats")]
                        if !admin {
                            inc_req_stats!(outface, tx, user, body)
                        } else {
                            inc_req_stats!(outface, tx, admin, body)
=======
                    #[cfg(feature = "complete_n")]
                    {
                        for ((outface, key_expr, context), qid, t) in route.values() {
                            QueryCleanup::spawn_query_clean_up_task(
                                outface, tables_ref, *qid, timeout,
                            );
                            #[cfg(feature = "stats")]
                            if !admin {
                                inc_req_stats!(outface, tx, user, body)
                            } else {
                                inc_req_stats!(outface, tx, admin, body)
                            }

                            tracing::trace!("Propagate query {}:{} to {}", face, qid, outface);
                            outface.primitives.send_request(RoutingContext::with_expr(
                                Request {
                                    id: *qid,
                                    wire_expr: key_expr.into(),
                                    ext_qos: ext::QoSType::request_default(),
                                    ext_tstamp: None,
                                    ext_nodeid: ext::NodeIdType { node_id: *context },
                                    ext_target: *t,
                                    ext_budget: None,
                                    ext_timeout: None,
                                    payload: body.clone(),
                                },
                                expr.full_expr().to_string(),
                            ));
>>>>>>> 664efbd2
                        }

<<<<<<< HEAD
                        log::trace!("Propagate query {}:{} to {}", face, qid, outface);
                        outface.primitives.send_request(RoutingContext::with_expr(
                            Request {
                                id: *qid,
                                wire_expr: key_expr.into(),
                                ext_qos: ext::QoSType::REQUEST,
                                ext_tstamp: None,
                                ext_nodeid: ext::NodeIdType { node_id: *context },
                                ext_target: target,
                                ext_budget: None,
                                ext_timeout: None,
                                payload: body.clone(),
                            },
                            expr.full_expr().to_string(),
                        ));
=======
                    #[cfg(not(feature = "complete_n"))]
                    {
                        for ((outface, key_expr, context), qid) in route.values() {
                            QueryCleanup::spawn_query_clean_up_task(
                                outface, tables_ref, *qid, timeout,
                            );
                            #[cfg(feature = "stats")]
                            if !admin {
                                inc_req_stats!(outface, tx, user, body)
                            } else {
                                inc_req_stats!(outface, tx, admin, body)
                            }

                            tracing::trace!("Propagate query {}:{} to {}", face, qid, outface);
                            outface.primitives.send_request(RoutingContext::with_expr(
                                Request {
                                    id: *qid,
                                    wire_expr: key_expr.into(),
                                    ext_qos: ext::QoSType::request_default(),
                                    ext_tstamp: None,
                                    ext_nodeid: ext::NodeIdType { node_id: *context },
                                    ext_target: target,
                                    ext_budget: None,
                                    ext_timeout: None,
                                    payload: body.clone(),
                                },
                                expr.full_expr().to_string(),
                            ));
                        }
>>>>>>> 664efbd2
                    }
                }
            } else {
                tracing::debug!("Send final reply {}:{} (not master)", face, qid);
                drop(rtables);
                face.primitives
                    .clone()
                    .send_response_final(RoutingContext::with_expr(
                        ResponseFinal {
                            rid: qid,
                            ext_qos: response::ext::QoSType::RESPONSE_FINAL,
                            ext_tstamp: None,
                        },
                        expr.full_expr().to_string(),
                    ));
            }
        }
        None => {
<<<<<<< HEAD
            log::error!(
                "{} Route query with unknown scope {}! Send final reply.",
                face,
                expr.scope,
=======
            tracing::error!(
                "Route query with unknown scope {}! Send final reply.",
                expr.scope
>>>>>>> 664efbd2
            );
            drop(rtables);
            face.primitives
                .clone()
                .send_response_final(RoutingContext::with_expr(
                    ResponseFinal {
                        rid: qid,
                        ext_qos: response::ext::QoSType::RESPONSE_FINAL,
                        ext_tstamp: None,
                    },
                    "".to_string(),
                ));
        }
    }
}

pub(crate) fn route_send_response(
    tables_ref: &Arc<TablesLock>,
    face: &mut Arc<FaceState>,
    qid: RequestId,
    ext_respid: Option<ResponderIdType>,
    key_expr: WireExpr,
    body: ResponseBody,
) {
    let queries_lock = zread!(tables_ref.queries_lock);
    #[cfg(feature = "stats")]
    let admin = key_expr.as_str().starts_with("@/");
    #[cfg(feature = "stats")]
    if !admin {
        inc_res_stats!(face, rx, user, body)
    } else {
        inc_res_stats!(face, rx, admin, body)
    }

    match face.pending_queries.get(&qid) {
        Some((query, _)) => {
            drop(queries_lock);

            #[cfg(feature = "stats")]
            if !admin {
                inc_res_stats!(query.src_face, tx, user, body)
            } else {
                inc_res_stats!(query.src_face, tx, admin, body)
            }

            query
                .src_face
                .primitives
                .clone()
                .send_response(RoutingContext::with_expr(
                    Response {
                        rid: query.src_qid,
                        wire_expr: key_expr.to_owned(),
                        payload: body,
                        ext_qos: response::ext::QoSType::RESPONSE,
                        ext_tstamp: None,
                        ext_respid,
                    },
                    "".to_string(), // @TODO provide the proper key expression of the response for interceptors
                ));
        }
        None => tracing::warn!(
            "Route reply {}:{} from {}: Query nof found!",
            face,
            qid,
            face
        ),
    }
}

pub(crate) fn route_send_response_final(
    tables_ref: &Arc<TablesLock>,
    face: &mut Arc<FaceState>,
    qid: RequestId,
) {
    let queries_lock = zwrite!(tables_ref.queries_lock);
    match get_mut_unchecked(face).pending_queries.remove(&qid) {
        Some(query) => {
            drop(queries_lock);
            tracing::debug!(
                "Received final reply {}:{} from {}",
                query.0.src_face,
                qid,
                face
            );
            finalize_pending_query(query);
        }
        None => tracing::warn!(
            "Route final reply {}:{} from {}: Query nof found!",
            face,
            qid,
            face
        ),
    }
}

pub(crate) fn finalize_pending_queries(tables_ref: &TablesLock, face: &mut Arc<FaceState>) {
    let queries_lock = zwrite!(tables_ref.queries_lock);
    for (_, query) in get_mut_unchecked(face).pending_queries.drain() {
        finalize_pending_query(query);
    }
    drop(queries_lock);
}

pub(crate) fn finalize_pending_query(query: (Arc<Query>, CancellationToken)) {
    let (query, cancellation_token) = query;
    cancellation_token.cancel();
    if let Some(query) = Arc::into_inner(query) {
        tracing::debug!("Propagate final reply {}:{}", query.src_face, query.src_qid);
        query
            .src_face
            .primitives
            .clone()
            .send_response_final(RoutingContext::with_expr(
                ResponseFinal {
                    rid: query.src_qid,
                    ext_qos: response::ext::QoSType::RESPONSE_FINAL,
                    ext_tstamp: None,
                },
                "".to_string(),
            ));
    }
}<|MERGE_RESOLUTION|>--- conflicted
+++ resolved
@@ -49,17 +49,13 @@
     qabl_info: &QueryableInfoType,
     node_id: NodeId,
 ) {
-<<<<<<< HEAD
-=======
-    tracing::debug!("Register queryable {}", face);
->>>>>>> 664efbd2
     let rtables = zread!(tables.tables);
     match rtables
         .get_mapping(face, &expr.scope, expr.mapping)
         .cloned()
     {
         Some(mut prefix) => {
-            log::debug!(
+            tracing::debug!(
                 "{} Declare queryable {} ({}{})",
                 face,
                 id,
@@ -104,16 +100,12 @@
             }
             drop(wtables);
         }
-<<<<<<< HEAD
-        None => log::error!(
+        None => tracing::error!(
             "{} Declare queryable {} for unknown scope {}!",
             face,
             id,
             expr.scope
         ),
-=======
-        None => tracing::error!("Declare queryable for unknown scope {}!", expr.scope),
->>>>>>> 664efbd2
     }
 }
 
@@ -150,12 +142,11 @@
                 );
                 return;
             }
-<<<<<<< HEAD
         }
     };
     let mut wtables = zwrite!(tables.tables);
     if let Some(mut res) = hat_code.undeclare_queryable(&mut wtables, face, id, res, node_id) {
-        log::debug!("{} Undeclare queryable {} ({})", face, id, res.expr());
+        tracing::debug!("{} Undeclare queryable {} ({})", face, id, res.expr());
         disable_matches_query_routes(&mut wtables, &mut res);
         drop(wtables);
 
@@ -172,12 +163,7 @@
         Resource::clean(&mut res);
         drop(wtables);
     } else {
-        log::error!("{} Undeclare unknown queryable {}", face, id);
-=======
-            None => tracing::error!("Undeclare unknown queryable!"),
-        },
-        None => tracing::error!("Undeclare queryable with unknown scope!"),
->>>>>>> 664efbd2
+        tracing::error!("{} Undeclare unknown queryable {}", face, id);
     }
 }
 
@@ -617,7 +603,6 @@
                             expr.full_expr().to_string(),
                         ));
                 } else {
-<<<<<<< HEAD
                     for ((outface, key_expr, context), qid) in route.values() {
                         QueryCleanup::spawn_query_clean_up_task(outface, tables_ref, *qid, timeout);
                         #[cfg(feature = "stats")]
@@ -625,40 +610,9 @@
                             inc_req_stats!(outface, tx, user, body)
                         } else {
                             inc_req_stats!(outface, tx, admin, body)
-=======
-                    #[cfg(feature = "complete_n")]
-                    {
-                        for ((outface, key_expr, context), qid, t) in route.values() {
-                            QueryCleanup::spawn_query_clean_up_task(
-                                outface, tables_ref, *qid, timeout,
-                            );
-                            #[cfg(feature = "stats")]
-                            if !admin {
-                                inc_req_stats!(outface, tx, user, body)
-                            } else {
-                                inc_req_stats!(outface, tx, admin, body)
-                            }
-
-                            tracing::trace!("Propagate query {}:{} to {}", face, qid, outface);
-                            outface.primitives.send_request(RoutingContext::with_expr(
-                                Request {
-                                    id: *qid,
-                                    wire_expr: key_expr.into(),
-                                    ext_qos: ext::QoSType::request_default(),
-                                    ext_tstamp: None,
-                                    ext_nodeid: ext::NodeIdType { node_id: *context },
-                                    ext_target: *t,
-                                    ext_budget: None,
-                                    ext_timeout: None,
-                                    payload: body.clone(),
-                                },
-                                expr.full_expr().to_string(),
-                            ));
->>>>>>> 664efbd2
                         }
 
-<<<<<<< HEAD
-                        log::trace!("Propagate query {}:{} to {}", face, qid, outface);
+                        tracing::trace!("Propagate query {}:{} to {}", face, qid, outface);
                         outface.primitives.send_request(RoutingContext::with_expr(
                             Request {
                                 id: *qid,
@@ -673,37 +627,6 @@
                             },
                             expr.full_expr().to_string(),
                         ));
-=======
-                    #[cfg(not(feature = "complete_n"))]
-                    {
-                        for ((outface, key_expr, context), qid) in route.values() {
-                            QueryCleanup::spawn_query_clean_up_task(
-                                outface, tables_ref, *qid, timeout,
-                            );
-                            #[cfg(feature = "stats")]
-                            if !admin {
-                                inc_req_stats!(outface, tx, user, body)
-                            } else {
-                                inc_req_stats!(outface, tx, admin, body)
-                            }
-
-                            tracing::trace!("Propagate query {}:{} to {}", face, qid, outface);
-                            outface.primitives.send_request(RoutingContext::with_expr(
-                                Request {
-                                    id: *qid,
-                                    wire_expr: key_expr.into(),
-                                    ext_qos: ext::QoSType::request_default(),
-                                    ext_tstamp: None,
-                                    ext_nodeid: ext::NodeIdType { node_id: *context },
-                                    ext_target: target,
-                                    ext_budget: None,
-                                    ext_timeout: None,
-                                    payload: body.clone(),
-                                },
-                                expr.full_expr().to_string(),
-                            ));
-                        }
->>>>>>> 664efbd2
                     }
                 }
             } else {
@@ -722,16 +645,10 @@
             }
         }
         None => {
-<<<<<<< HEAD
-            log::error!(
+            tracing::error!(
                 "{} Route query with unknown scope {}! Send final reply.",
                 face,
                 expr.scope,
-=======
-            tracing::error!(
-                "Route query with unknown scope {}! Send final reply.",
-                expr.scope
->>>>>>> 664efbd2
             );
             drop(rtables);
             face.primitives
