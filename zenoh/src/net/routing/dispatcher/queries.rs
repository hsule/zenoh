//
// Copyright (c) 2023 ZettaScale Technology
//
// This program and the accompanying materials are made available under the
// terms of the Eclipse Public License 2.0 which is available at
// http://www.eclipse.org/legal/epl-2.0, or the Apache License, Version 2.0
// which is available at https://www.apache.org/licenses/LICENSE-2.0.
//
// SPDX-License-Identifier: EPL-2.0 OR Apache-2.0
//
// Contributors:
//   ZettaScale Zenoh Team, <zenoh@zettascale.tech>
//
use super::face::FaceState;
use super::resource::{QueryRoute, QueryRoutes, QueryTargetQablSet, Resource};
use super::tables::NodeId;
use super::tables::{RoutingExpr, Tables, TablesLock};
use crate::net::routing::hat::HatTrait;
use crate::net::routing::RoutingContext;
use async_trait::async_trait;
use std::collections::HashMap;
use std::sync::{Arc, Weak};
use zenoh_config::WhatAmI;
<<<<<<< HEAD
use zenoh_protocol::core::key_expr::keyexpr;
use zenoh_protocol::network::declare::queryable::ext::QueryableInfo;
use zenoh_protocol::network::declare::QueryableId;
=======
use zenoh_protocol::zenoh::reply::ReplyBody;
use zenoh_protocol::zenoh::Put;
>>>>>>> e41f768b
use zenoh_protocol::{
    core::{key_expr::keyexpr, Encoding, WireExpr},
    network::{
        declare::{ext, queryable::ext::QueryableInfo},
        request::{ext::TargetType, Request, RequestId},
        response::{self, ext::ResponderIdType, Response, ResponseFinal},
    },
    zenoh::{query::Consolidation, Reply, RequestBody, ResponseBody},
};
use zenoh_sync::get_mut_unchecked;
use zenoh_util::Timed;

pub(crate) struct Query {
    src_face: Arc<FaceState>,
    src_qid: RequestId,
}

pub(crate) fn declare_queryable(
    hat_code: &(dyn HatTrait + Send + Sync),
    tables: &TablesLock,
    face: &mut Arc<FaceState>,
    id: QueryableId,
    expr: &WireExpr,
    qabl_info: &QueryableInfo,
    node_id: NodeId,
) {
    let rtables = zread!(tables.tables);
    match rtables
        .get_mapping(face, &expr.scope, expr.mapping)
        .cloned()
    {
        Some(mut prefix) => {
            log::debug!(
                "{} Declare queryable {} ({}{})",
                face,
                id,
                prefix.expr(),
                expr.suffix
            );
            let res = Resource::get_resource(&prefix, &expr.suffix);
            let (mut res, mut wtables) =
                if res.as_ref().map(|r| r.context.is_some()).unwrap_or(false) {
                    drop(rtables);
                    let wtables = zwrite!(tables.tables);
                    (res.unwrap(), wtables)
                } else {
                    let mut fullexpr = prefix.expr();
                    fullexpr.push_str(expr.suffix.as_ref());
                    let mut matches = keyexpr::new(fullexpr.as_str())
                        .map(|ke| Resource::get_matches(&rtables, ke))
                        .unwrap_or_default();
                    drop(rtables);
                    let mut wtables = zwrite!(tables.tables);
                    let mut res =
                        Resource::make_resource(&mut wtables, &mut prefix, expr.suffix.as_ref());
                    matches.push(Arc::downgrade(&res));
                    Resource::match_resource(&wtables, &mut res, matches);
                    (res, wtables)
                };

            hat_code.declare_queryable(&mut wtables, face, id, &mut res, qabl_info, node_id);

            disable_matches_query_routes(&mut wtables, &mut res);
            drop(wtables);

            let rtables = zread!(tables.tables);
            let matches_query_routes = compute_matches_query_routes(&rtables, &res);
            drop(rtables);

            let wtables = zwrite!(tables.tables);
            for (mut res, query_routes) in matches_query_routes {
                get_mut_unchecked(&mut res)
                    .context_mut()
                    .update_query_routes(query_routes);
            }
            drop(wtables);
        }
        None => log::error!(
            "{} Declare queryable {} for unknown scope {}!",
            face,
            id,
            expr.scope
        ),
    }
}

pub(crate) fn undeclare_queryable(
    hat_code: &(dyn HatTrait + Send + Sync),
    tables: &TablesLock,
    face: &mut Arc<FaceState>,
    id: QueryableId,
    expr: &WireExpr,
    node_id: NodeId,
) {
    let res = if expr.is_empty() {
        None
    } else {
        let rtables = zread!(tables.tables);
        match rtables.get_mapping(face, &expr.scope, expr.mapping) {
            Some(prefix) => match Resource::get_resource(prefix, expr.suffix.as_ref()) {
                Some(res) => Some(res),
                None => {
                    log::error!(
                        "{} Undeclare unknown queryable {}{}!",
                        face,
                        prefix.expr(),
                        expr.suffix
                    );
                    return;
                }
            },
            None => {
                log::error!(
                    "{} Undeclare queryable with unknown scope {}",
                    face,
                    expr.scope
                );
                return;
            }
        }
    };
    let mut wtables = zwrite!(tables.tables);
    if let Some(mut res) = hat_code.undeclare_queryable(&mut wtables, face, id, res, node_id) {
        log::debug!("{} Undeclare queryable {} ({})", face, id, res.expr());
        disable_matches_query_routes(&mut wtables, &mut res);
        drop(wtables);

        let rtables = zread!(tables.tables);
        let matches_query_routes = compute_matches_query_routes(&rtables, &res);
        drop(rtables);

        let wtables = zwrite!(tables.tables);
        for (mut res, query_routes) in matches_query_routes {
            get_mut_unchecked(&mut res)
                .context_mut()
                .update_query_routes(query_routes);
        }
        Resource::clean(&mut res);
        drop(wtables);
    } else {
        log::error!("{} Undeclare unknown queryable {}", face, id);
    }
}

fn compute_query_routes_(tables: &Tables, routes: &mut QueryRoutes, expr: &mut RoutingExpr) {
    let indexes = tables.hat_code.get_query_routes_entries(tables);

    let max_idx = indexes.routers.iter().max().unwrap();
    routes.routers.resize_with((*max_idx as usize) + 1, || {
        Arc::new(QueryTargetQablSet::new())
    });

    for idx in indexes.routers {
        routes.routers[idx as usize] =
            tables
                .hat_code
                .compute_query_route(tables, expr, idx, WhatAmI::Router);
    }

    let max_idx = indexes.peers.iter().max().unwrap();
    routes.peers.resize_with((*max_idx as usize) + 1, || {
        Arc::new(QueryTargetQablSet::new())
    });

    for idx in indexes.peers {
        routes.peers[idx as usize] =
            tables
                .hat_code
                .compute_query_route(tables, expr, idx, WhatAmI::Peer);
    }

    let max_idx = indexes.clients.iter().max().unwrap();
    routes.clients.resize_with((*max_idx as usize) + 1, || {
        Arc::new(QueryTargetQablSet::new())
    });

    for idx in indexes.clients {
        routes.clients[idx as usize] =
            tables
                .hat_code
                .compute_query_route(tables, expr, idx, WhatAmI::Client);
    }
}

pub(crate) fn compute_query_routes(tables: &Tables, res: &Arc<Resource>) -> QueryRoutes {
    let mut routes = QueryRoutes::default();
    compute_query_routes_(tables, &mut routes, &mut RoutingExpr::new(res, ""));
    routes
}

pub(crate) fn update_query_routes(tables: &Tables, res: &Arc<Resource>) {
    if res.context.is_some() {
        let mut res_mut = res.clone();
        let res_mut = get_mut_unchecked(&mut res_mut);
        compute_query_routes_(
            tables,
            &mut res_mut.context_mut().query_routes,
            &mut RoutingExpr::new(res, ""),
        );
    }
}

pub(crate) fn update_query_routes_from(tables: &mut Tables, res: &mut Arc<Resource>) {
    update_query_routes(tables, res);
    let res = get_mut_unchecked(res);
    for child in res.childs.values_mut() {
        update_query_routes_from(tables, child);
    }
}

pub(crate) fn compute_matches_query_routes(
    tables: &Tables,
    res: &Arc<Resource>,
) -> Vec<(Arc<Resource>, QueryRoutes)> {
    let mut routes = vec![];
    if res.context.is_some() {
        routes.push((res.clone(), compute_query_routes(tables, res)));
        for match_ in &res.context().matches {
            let match_ = match_.upgrade().unwrap();
            if !Arc::ptr_eq(&match_, res) {
                let match_routes = compute_query_routes(tables, &match_);
                routes.push((match_, match_routes));
            }
        }
    }
    routes
}

pub(crate) fn update_matches_query_routes(tables: &Tables, res: &Arc<Resource>) {
    if res.context.is_some() {
        update_query_routes(tables, res);
        for match_ in &res.context().matches {
            let match_ = match_.upgrade().unwrap();
            if !Arc::ptr_eq(&match_, res) {
                update_query_routes(tables, &match_);
            }
        }
    }
}

#[inline]
fn insert_pending_query(outface: &mut Arc<FaceState>, query: Arc<Query>) -> RequestId {
    let outface_mut = get_mut_unchecked(outface);
    outface_mut.next_qid += 1;
    let qid = outface_mut.next_qid;
    outface_mut.pending_queries.insert(qid, query);
    qid
}

#[inline]
fn compute_final_route(
    tables: &Tables,
    qabls: &Arc<QueryTargetQablSet>,
    src_face: &Arc<FaceState>,
    expr: &mut RoutingExpr,
    target: &TargetType,
    query: Arc<Query>,
) -> QueryRoute {
    match target {
        TargetType::All => {
            let mut route = HashMap::new();
            for qabl in qabls.iter() {
                if tables
                    .hat_code
                    .egress_filter(tables, src_face, &qabl.direction.0, expr)
                {
                    #[cfg(feature = "complete_n")]
                    {
                        route.entry(qabl.direction.0.id).or_insert_with(|| {
                            let mut direction = qabl.direction.clone();
                            let qid = insert_pending_query(&mut direction.0, query.clone());
                            (direction, qid, *target)
                        });
                    }
                    #[cfg(not(feature = "complete_n"))]
                    {
                        route.entry(qabl.direction.0.id).or_insert_with(|| {
                            let mut direction = qabl.direction.clone();
                            let qid = insert_pending_query(&mut direction.0, query.clone());
                            (direction, qid)
                        });
                    }
                }
            }
            route
        }
        TargetType::AllComplete => {
            let mut route = HashMap::new();
            for qabl in qabls.iter() {
                if qabl.complete > 0
                    && tables
                        .hat_code
                        .egress_filter(tables, src_face, &qabl.direction.0, expr)
                {
                    #[cfg(feature = "complete_n")]
                    {
                        route.entry(qabl.direction.0.id).or_insert_with(|| {
                            let mut direction = qabl.direction.clone();
                            let qid = insert_pending_query(&mut direction.0, query.clone());
                            (direction, qid, *target)
                        });
                    }
                    #[cfg(not(feature = "complete_n"))]
                    {
                        route.entry(qabl.direction.0.id).or_insert_with(|| {
                            let mut direction = qabl.direction.clone();
                            let qid = insert_pending_query(&mut direction.0, query.clone());
                            (direction, qid)
                        });
                    }
                }
            }
            route
        }
        #[cfg(feature = "complete_n")]
        TargetType::Complete(n) => {
            let mut route = HashMap::new();
            let mut remaining = *n;
            for qabl in qabls.iter() {
                if qabl.complete > 0
                    && tables
                        .hat_code
                        .egress_filter(tables, src_face, &qabl.direction.0, expr)
                {
                    let nb = std::cmp::min(qabl.complete, remaining);
                    route.entry(qabl.direction.0.id).or_insert_with(|| {
                        let mut direction = qabl.direction.clone();
                        let qid = insert_pending_query(&mut direction.0, query.clone());
                        (direction, qid, TargetType::Complete(nb))
                    });
                    remaining -= nb;
                    if remaining == 0 {
                        break;
                    }
                }
            }
            route
        }
        TargetType::BestMatching => {
            if let Some(qabl) = qabls
                .iter()
                .find(|qabl| qabl.direction.0.id != src_face.id && qabl.complete > 0)
            {
                let mut route = HashMap::new();
                #[cfg(feature = "complete_n")]
                {
                    let mut direction = qabl.direction.clone();
                    let qid = insert_pending_query(&mut direction.0, query);
                    route.insert(direction.0.id, (direction, qid, *target));
                }
                #[cfg(not(feature = "complete_n"))]
                {
                    let mut direction = qabl.direction.clone();
                    let qid = insert_pending_query(&mut direction.0, query);
                    route.insert(direction.0.id, (direction, qid));
                }
                route
            } else {
                compute_final_route(tables, qabls, src_face, expr, &TargetType::All, query)
            }
        }
    }
}

#[derive(Clone)]
struct QueryCleanup {
    tables: Arc<TablesLock>,
    face: Weak<FaceState>,
    qid: RequestId,
}

#[async_trait]
impl Timed for QueryCleanup {
    async fn run(&mut self) {
        if let Some(mut face) = self.face.upgrade() {
            let tables_lock = zwrite!(self.tables.tables);
            if let Some(query) = get_mut_unchecked(&mut face)
                .pending_queries
                .remove(&self.qid)
            {
                drop(tables_lock);
                log::warn!(
                    "Didn't receive final reply {}:{} from {}: Timeout!",
                    query.src_face,
                    self.qid,
                    face
                );
                finalize_pending_query(query);
            }
        }
    }
}

pub(crate) fn disable_matches_query_routes(_tables: &mut Tables, res: &mut Arc<Resource>) {
    if res.context.is_some() {
        get_mut_unchecked(res).context_mut().disable_query_routes();
        for match_ in &res.context().matches {
            let mut match_ = match_.upgrade().unwrap();
            if !Arc::ptr_eq(&match_, res) {
                get_mut_unchecked(&mut match_)
                    .context_mut()
                    .disable_query_routes();
            }
        }
    }
}

#[inline]
fn get_query_route(
    tables: &Tables,
    face: &FaceState,
    res: &Option<Arc<Resource>>,
    expr: &mut RoutingExpr,
    routing_context: NodeId,
) -> Arc<QueryTargetQablSet> {
    let local_context = tables
        .hat_code
        .map_routing_context(tables, face, routing_context);
    res.as_ref()
        .and_then(|res| res.query_route(face.whatami, local_context))
        .unwrap_or_else(|| {
            tables
                .hat_code
                .compute_query_route(tables, expr, local_context, face.whatami)
        })
}

#[cfg(feature = "stats")]
macro_rules! inc_req_stats {
    (
        $face:expr,
        $txrx:ident,
        $space:ident,
        $body:expr
    ) => {
        paste::paste! {
            if let Some(stats) = $face.stats.as_ref() {
                use zenoh_buffers::buffer::Buffer;
                match &$body {
                    RequestBody::Put(p) => {
                        stats.[<$txrx _z_put_msgs>].[<inc_ $space>](1);
                        stats.[<$txrx _z_put_pl_bytes>].[<inc_ $space>](p.payload.len());
                    }
                    RequestBody::Del(_) => {
                        stats.[<$txrx _z_del_msgs>].[<inc_ $space>](1);
                    }
                    RequestBody::Query(q) => {
                        stats.[<$txrx _z_query_msgs>].[<inc_ $space>](1);
                        stats.[<$txrx _z_query_pl_bytes>].[<inc_ $space>](
                            q.ext_body.as_ref().map(|b| b.payload.len()).unwrap_or(0),
                        );
                    }
                    RequestBody::Pull(_) => (),
                }
            }
        }
    };
}

#[cfg(feature = "stats")]
macro_rules! inc_res_stats {
    (
        $face:expr,
        $txrx:ident,
        $space:ident,
        $body:expr
    ) => {
        paste::paste! {
            if let Some(stats) = $face.stats.as_ref() {
                use zenoh_buffers::buffer::Buffer;
                match &$body {
                    ResponseBody::Put(p) => {
                        stats.[<$txrx _z_put_msgs>].[<inc_ $space>](1);
                        let mut n =  p.payload.len();
                        if let Some(a) = p.ext_attachment.as_ref() {
                           n += a.buffer.len();
                        }
                        stats.[<$txrx _z_put_pl_bytes>].[<inc_ $space>](n);
                    }
                    ResponseBody::Reply(r) => {
                        stats.[<$txrx _z_reply_msgs>].[<inc_ $space>](1);
                        let mut n = 0;
                        match &r.payload {
                            ReplyBody::Put(p) => {
                                if let Some(a) = p.ext_attachment.as_ref() {
                                   n += a.buffer.len();
                                }
                                n += p.payload.len();
                            }
                            ReplyBody::Del(d) => {
                                if let Some(a) = d.ext_attachment.as_ref() {
                                   n += a.buffer.len();
                                }
                            }
                        }
                        stats.[<$txrx _z_reply_pl_bytes>].[<inc_ $space>](n);
                    }
                    ResponseBody::Err(e) => {
                        stats.[<$txrx _z_reply_msgs>].[<inc_ $space>](1);
                        stats.[<$txrx _z_reply_pl_bytes>].[<inc_ $space>](
                            e.ext_body.as_ref().map(|b| b.payload.len()).unwrap_or(0),
                        );
                    }
                }
            }
        }
    };
}

pub fn route_query(
    tables_ref: &Arc<TablesLock>,
    face: &Arc<FaceState>,
    expr: &WireExpr,
    qid: RequestId,
    target: TargetType,
    body: RequestBody,
    routing_context: NodeId,
) {
    let rtables = zread!(tables_ref.tables);
    match rtables.get_mapping(face, &expr.scope, expr.mapping) {
        Some(prefix) => {
            log::debug!(
                "Route query {}:{} for res {}{}",
                face,
                qid,
                prefix.expr(),
                expr.suffix.as_ref(),
            );
            let prefix = prefix.clone();
            let mut expr = RoutingExpr::new(&prefix, expr.suffix.as_ref());

            #[cfg(feature = "stats")]
            let admin = expr.full_expr().starts_with("@/");
            #[cfg(feature = "stats")]
            if !admin {
                inc_req_stats!(face, rx, user, body)
            } else {
                inc_req_stats!(face, rx, admin, body)
            }

            if rtables.hat_code.ingress_filter(&rtables, face, &mut expr) {
                let res = Resource::get_resource(&prefix, expr.suffix);

                let route = get_query_route(&rtables, face, &res, &mut expr, routing_context);

                let query = Arc::new(Query {
                    src_face: face.clone(),
                    src_qid: qid,
                });

                let queries_lock = zwrite!(tables_ref.queries_lock);
                let route = compute_final_route(&rtables, &route, face, &mut expr, &target, query);
                let local_replies =
                    rtables
                        .hat_code
                        .compute_local_replies(&rtables, &prefix, expr.suffix, face);
                let zid = rtables.zid;

                drop(queries_lock);
                drop(rtables);

                for (wexpr, payload) in local_replies {
                    let payload = ResponseBody::Reply(Reply {
                        consolidation: Consolidation::DEFAULT, // @TODO: handle Del case
                        ext_unknown: vec![],                   // @TODO: handle unknown extensions
                        payload: ReplyBody::Put(Put {
                            // @TODO: handle Del case
                            timestamp: None,             // @TODO: handle timestamp
                            encoding: Encoding::DEFAULT, // @TODO: handle encoding
                            ext_sinfo: None,             // @TODO: handle source info
                            ext_attachment: None,        // @TODO: expose it in the API
                            #[cfg(feature = "shared-memory")]
                            ext_shm: None,
                            ext_unknown: vec![], // @TODO: handle unknown extensions
                            payload,
                        }),
                    });
                    #[cfg(feature = "stats")]
                    if !admin {
                        inc_res_stats!(face, tx, user, payload)
                    } else {
                        inc_res_stats!(face, tx, admin, payload)
                    }

                    face.primitives
                        .clone()
                        .send_response(RoutingContext::with_expr(
                            Response {
                                rid: qid,
                                wire_expr: wexpr,
                                payload,
                                ext_qos: response::ext::QoSType::DECLARE,
                                ext_tstamp: None,
                                ext_respid: Some(response::ext::ResponderIdType {
                                    zid,
                                    eid: 0, // 0 is reserved for routing core
                                }),
                            },
                            expr.full_expr().to_string(),
                        ));
                }

                if route.is_empty() {
                    log::debug!(
                        "Send final reply {}:{} (no matching queryables or not master)",
                        face,
                        qid
                    );
                    face.primitives
                        .clone()
                        .send_response_final(RoutingContext::with_expr(
                            ResponseFinal {
                                rid: qid,
                                ext_qos: response::ext::QoSType::RESPONSE_FINAL,
                                ext_tstamp: None,
                            },
                            expr.full_expr().to_string(),
                        ));
                } else {
                    // let timer = tables.timer.clone();
                    // let timeout = tables.queries_default_timeout;
                    #[cfg(feature = "complete_n")]
                    {
                        for ((outface, key_expr, context), qid, t) in route.values() {
                            // timer.add(TimedEvent::once(
                            //     Instant::now() + timeout,
                            //     QueryCleanup {
                            //         tables: tables_ref.clone(),
                            //         face: Arc::downgrade(&outface),
                            //         *qid,
                            //     },
                            // ));
                            #[cfg(feature = "stats")]
                            if !admin {
                                inc_req_stats!(outface, tx, user, body)
                            } else {
                                inc_req_stats!(outface, tx, admin, body)
                            }

                            log::trace!("Propagate query {}:{} to {}", face, qid, outface);
                            outface.primitives.send_request(RoutingContext::with_expr(
                                Request {
                                    id: *qid,
                                    wire_expr: key_expr.into(),
                                    ext_qos: ext::QoSType::REQUEST,
                                    ext_tstamp: None,
                                    ext_nodeid: ext::NodeIdType { node_id: *context },
                                    ext_target: *t,
                                    ext_budget: None,
                                    ext_timeout: None,
                                    payload: body.clone(),
                                },
                                expr.full_expr().to_string(),
                            ));
                        }
                    }

                    #[cfg(not(feature = "complete_n"))]
                    {
                        for ((outface, key_expr, context), qid) in route.values() {
                            // timer.add(TimedEvent::once(
                            //     Instant::now() + timeout,
                            //     QueryCleanup {
                            //         tables: tables_ref.clone(),
                            //         face: Arc::downgrade(&outface),
                            //         *qid,
                            //     },
                            // ));
                            #[cfg(feature = "stats")]
                            if !admin {
                                inc_req_stats!(outface, tx, user, body)
                            } else {
                                inc_req_stats!(outface, tx, admin, body)
                            }

                            log::trace!("Propagate query {}:{} to {}", face, qid, outface);
                            outface.primitives.send_request(RoutingContext::with_expr(
                                Request {
                                    id: *qid,
                                    wire_expr: key_expr.into(),
                                    ext_qos: ext::QoSType::REQUEST,
                                    ext_tstamp: None,
                                    ext_nodeid: ext::NodeIdType { node_id: *context },
                                    ext_target: target,
                                    ext_budget: None,
                                    ext_timeout: None,
                                    payload: body.clone(),
                                },
                                expr.full_expr().to_string(),
                            ));
                        }
                    }
                }
            } else {
                log::debug!("Send final reply {}:{} (not master)", face, qid);
                drop(rtables);
                face.primitives
                    .clone()
                    .send_response_final(RoutingContext::with_expr(
                        ResponseFinal {
                            rid: qid,
                            ext_qos: response::ext::QoSType::RESPONSE_FINAL,
                            ext_tstamp: None,
                        },
                        expr.full_expr().to_string(),
                    ));
            }
        }
        None => {
            log::error!(
                "{} Route query with unknown scope {}! Send final reply.",
                face,
                expr.scope,
            );
            drop(rtables);
            face.primitives
                .clone()
                .send_response_final(RoutingContext::with_expr(
                    ResponseFinal {
                        rid: qid,
                        ext_qos: response::ext::QoSType::RESPONSE_FINAL,
                        ext_tstamp: None,
                    },
                    "".to_string(),
                ));
        }
    }
}

pub(crate) fn route_send_response(
    tables_ref: &Arc<TablesLock>,
    face: &mut Arc<FaceState>,
    qid: RequestId,
    ext_respid: Option<ResponderIdType>,
    key_expr: WireExpr,
    body: ResponseBody,
) {
    let queries_lock = zread!(tables_ref.queries_lock);
    #[cfg(feature = "stats")]
    let admin = key_expr.as_str().starts_with("@/");
    #[cfg(feature = "stats")]
    if !admin {
        inc_res_stats!(face, rx, user, body)
    } else {
        inc_res_stats!(face, rx, admin, body)
    }

    match face.pending_queries.get(&qid) {
        Some(query) => {
            drop(queries_lock);

            #[cfg(feature = "stats")]
            if !admin {
                inc_res_stats!(query.src_face, tx, user, body)
            } else {
                inc_res_stats!(query.src_face, tx, admin, body)
            }

            query
                .src_face
                .primitives
                .clone()
                .send_response(RoutingContext::with_expr(
                    Response {
                        rid: query.src_qid,
                        wire_expr: key_expr.to_owned(),
                        payload: body,
                        ext_qos: response::ext::QoSType::RESPONSE,
                        ext_tstamp: None,
                        ext_respid,
                    },
                    "".to_string(), // @TODO provide the proper key expression of the response for interceptors
                ));
        }
        None => log::warn!(
            "Route reply {}:{} from {}: Query nof found!",
            face,
            qid,
            face
        ),
    }
}

pub(crate) fn route_send_response_final(
    tables_ref: &Arc<TablesLock>,
    face: &mut Arc<FaceState>,
    qid: RequestId,
) {
    let queries_lock = zwrite!(tables_ref.queries_lock);
    match get_mut_unchecked(face).pending_queries.remove(&qid) {
        Some(query) => {
            drop(queries_lock);
            log::debug!(
                "Received final reply {}:{} from {}",
                query.src_face,
                qid,
                face
            );
            finalize_pending_query(query);
        }
        None => log::warn!(
            "Route final reply {}:{} from {}: Query nof found!",
            face,
            qid,
            face
        ),
    }
}

pub(crate) fn finalize_pending_queries(tables_ref: &TablesLock, face: &mut Arc<FaceState>) {
    let queries_lock = zwrite!(tables_ref.queries_lock);
    for (_, query) in get_mut_unchecked(face).pending_queries.drain() {
        finalize_pending_query(query);
    }
    drop(queries_lock);
}

pub(crate) fn finalize_pending_query(query: Arc<Query>) {
    if let Some(query) = Arc::into_inner(query) {
        log::debug!("Propagate final reply {}:{}", query.src_face, query.src_qid);
        query
            .src_face
            .primitives
            .clone()
            .send_response_final(RoutingContext::with_expr(
                ResponseFinal {
                    rid: query.src_qid,
                    ext_qos: response::ext::QoSType::RESPONSE_FINAL,
                    ext_tstamp: None,
                },
                "".to_string(),
            ));
    }
}<|MERGE_RESOLUTION|>--- conflicted
+++ resolved
@@ -21,22 +21,14 @@
 use std::collections::HashMap;
 use std::sync::{Arc, Weak};
 use zenoh_config::WhatAmI;
-<<<<<<< HEAD
-use zenoh_protocol::core::key_expr::keyexpr;
-use zenoh_protocol::network::declare::queryable::ext::QueryableInfo;
-use zenoh_protocol::network::declare::QueryableId;
-=======
-use zenoh_protocol::zenoh::reply::ReplyBody;
-use zenoh_protocol::zenoh::Put;
->>>>>>> e41f768b
 use zenoh_protocol::{
     core::{key_expr::keyexpr, Encoding, WireExpr},
     network::{
-        declare::{ext, queryable::ext::QueryableInfo},
+        declare::{ext, queryable::ext::QueryableInfo, QueryableId},
         request::{ext::TargetType, Request, RequestId},
         response::{self, ext::ResponderIdType, Response, ResponseFinal},
     },
-    zenoh::{query::Consolidation, Reply, RequestBody, ResponseBody},
+    zenoh::{query::Consolidation, reply::ReplyBody, Put, Reply, RequestBody, ResponseBody},
 };
 use zenoh_sync::get_mut_unchecked;
 use zenoh_util::Timed;
