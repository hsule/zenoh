--- conflicted
+++ resolved
@@ -20,11 +20,11 @@
 use async_trait::async_trait;
 use tokio_util::sync::CancellationToken;
 use zenoh_config::WhatAmI;
-use zenoh_protocol::network::interest::{InterestId, InterestMode};
 use zenoh_protocol::{
     core::{key_expr::keyexpr, Encoding, WireExpr},
     network::{
         declare::{ext, queryable::ext::QueryableInfoType, QueryableId},
+        interest::{InterestId, InterestMode},
         request::{ext::TargetType, Request, RequestId},
         response::{self, ext::ResponderIdType, Response, ResponseFinal},
     },
@@ -33,7 +33,13 @@
 use zenoh_sync::get_mut_unchecked;
 use zenoh_util::Timed;
 
-<<<<<<< HEAD
+use super::{
+    face::FaceState,
+    resource::{QueryRoute, QueryRoutes, QueryTargetQablSet, Resource},
+    tables::{NodeId, RoutingExpr, Tables, TablesLock},
+};
+use crate::net::routing::{hat::HatTrait, RoutingContext};
+
 #[allow(clippy::too_many_arguments)] // TODO refactor
 pub(crate) fn declare_qabl_interest(
     hat_code: &(dyn HatTrait + Send + Sync),
@@ -114,14 +120,6 @@
     let mut wtables = zwrite!(tables.tables);
     hat_code.undeclare_qabl_interest(&mut wtables, face, id);
 }
-=======
-use super::{
-    face::FaceState,
-    resource::{QueryRoute, QueryRoutes, QueryTargetQablSet, Resource},
-    tables::{NodeId, RoutingExpr, Tables, TablesLock},
-};
-use crate::net::routing::{hat::HatTrait, RoutingContext};
->>>>>>> b27a2899
 
 pub(crate) struct Query {
     src_face: Arc<FaceState>,
