//
// Copyright (c) 2023 ZettaScale Technology
//
// This program and the accompanying materials are made available under the
// terms of the Eclipse Public License 2.0 which is available at
// http://www.eclipse.org/legal/epl-2.0, or the Apache License, Version 2.0
// which is available at https://www.apache.org/licenses/LICENSE-2.0.
//
// SPDX-License-Identifier: EPL-2.0 OR Apache-2.0
//
// Contributors:
//   ZettaScale Zenoh Team, <zenoh@zettascale.tech>
//
use super::face::FaceState;
use super::tables::{Tables, TablesLock};
use crate::net::routing::dispatcher::face::Face;
use crate::net::routing::RoutingContext;
use std::any::Any;
use std::collections::HashMap;
use std::convert::TryInto;
use std::hash::{Hash, Hasher};
use std::sync::{Arc, Weak};
use zenoh_config::WhatAmI;
use zenoh_protocol::network::declare::InterestId;
#[cfg(feature = "complete_n")]
use zenoh_protocol::network::request::ext::TargetType;
use zenoh_protocol::network::RequestId;
use zenoh_protocol::{
    core::{key_expr::keyexpr, ExprId, WireExpr},
    network::{
        declare::{
            ext, queryable::ext::QueryableInfo, subscriber::ext::SubscriberInfo, Declare,
            DeclareBody, DeclareKeyExpr,
        },
        Mapping,
    },
};
use zenoh_sync::get_mut_unchecked;

pub(crate) type NodeId = u16;

pub(crate) type Direction = (Arc<FaceState>, WireExpr<'static>, NodeId);
pub(crate) type Route = HashMap<usize, Direction>;
#[cfg(feature = "complete_n")]
pub(crate) type QueryRoute = HashMap<usize, (Direction, RequestId, TargetType)>;
#[cfg(not(feature = "complete_n"))]
pub(crate) type QueryRoute = HashMap<usize, (Direction, RequestId)>;
pub(crate) struct QueryTargetQabl {
    pub(crate) direction: Direction,
    pub(crate) complete: u64,
    pub(crate) distance: f64,
}
pub(crate) type QueryTargetQablSet = Vec<QueryTargetQabl>;

pub(crate) struct SessionContext {
    pub(crate) face: Arc<FaceState>,
    pub(crate) local_expr_id: Option<ExprId>,
    pub(crate) remote_expr_id: Option<ExprId>,
    pub(crate) subs: Option<SubscriberInfo>,
    pub(crate) qabl: Option<QueryableInfo>,
    pub(crate) in_interceptor_cache: Option<Box<dyn Any + Send + Sync>>,
    pub(crate) e_interceptor_cache: Option<Box<dyn Any + Send + Sync>>,
}

impl SessionContext {
    pub(crate) fn new(face: Arc<FaceState>) -> Self {
        Self {
            face,
            local_expr_id: None,
            remote_expr_id: None,
            subs: None,
            qabl: None,
            last_values: HashMap::new(),
            in_interceptor_cache: None,
            e_interceptor_cache: None,
        }
    }
}

#[derive(Default)]
pub(crate) struct RoutesIndexes {
    pub(crate) routers: Vec<NodeId>,
    pub(crate) peers: Vec<NodeId>,
    pub(crate) clients: Vec<NodeId>,
}

#[derive(Default)]
pub(crate) struct DataRoutes {
    pub(crate) routers: Vec<Arc<Route>>,
    pub(crate) peers: Vec<Arc<Route>>,
    pub(crate) clients: Vec<Arc<Route>>,
}

impl DataRoutes {
    #[inline]
    pub(crate) fn get_route(&self, whatami: WhatAmI, context: NodeId) -> Option<Arc<Route>> {
        match whatami {
            WhatAmI::Router => (self.routers.len() > context as usize)
                .then(|| self.routers[context as usize].clone()),
            WhatAmI::Peer => {
                (self.peers.len() > context as usize).then(|| self.peers[context as usize].clone())
            }
            WhatAmI::Client => (self.clients.len() > context as usize)
                .then(|| self.clients[context as usize].clone()),
        }
    }
}

#[derive(Default)]
pub(crate) struct QueryRoutes {
    pub(crate) routers: Vec<Arc<QueryTargetQablSet>>,
    pub(crate) peers: Vec<Arc<QueryTargetQablSet>>,
    pub(crate) clients: Vec<Arc<QueryTargetQablSet>>,
}

impl QueryRoutes {
    #[inline]
    pub(crate) fn get_route(
        &self,
        whatami: WhatAmI,
        context: NodeId,
    ) -> Option<Arc<QueryTargetQablSet>> {
        match whatami {
            WhatAmI::Router => (self.routers.len() > context as usize)
                .then(|| self.routers[context as usize].clone()),
            WhatAmI::Peer => {
                (self.peers.len() > context as usize).then(|| self.peers[context as usize].clone())
            }
            WhatAmI::Client => (self.clients.len() > context as usize)
                .then(|| self.clients[context as usize].clone()),
        }
    }
}

pub(crate) struct ResourceContext {
    pub(crate) matches: Vec<Weak<Resource>>,
    pub(crate) hat: Box<dyn Any + Send + Sync>,
    pub(crate) valid_data_routes: bool,
    pub(crate) data_routes: DataRoutes,
    pub(crate) valid_query_routes: bool,
    pub(crate) query_routes: QueryRoutes,
}

impl ResourceContext {
    fn new(hat: Box<dyn Any + Send + Sync>) -> ResourceContext {
        ResourceContext {
            matches: Vec::new(),
            hat,
            valid_data_routes: false,
            data_routes: DataRoutes::default(),
            valid_query_routes: false,
            query_routes: QueryRoutes::default(),
        }
    }

    pub(crate) fn update_data_routes(&mut self, data_routes: DataRoutes) {
        self.valid_data_routes = true;
        self.data_routes = data_routes;
    }

    pub(crate) fn disable_data_routes(&mut self) {
        self.valid_data_routes = false;
    }

    pub(crate) fn update_query_routes(&mut self, query_routes: QueryRoutes) {
        self.valid_query_routes = true;
        self.query_routes = query_routes
    }

    pub(crate) fn disable_query_routes(&mut self) {
        self.valid_query_routes = false;
    }
}

pub struct Resource {
    pub(crate) parent: Option<Arc<Resource>>,
    pub(crate) suffix: String,
    pub(crate) nonwild_prefix: Option<(Arc<Resource>, String)>,
    pub(crate) childs: HashMap<String, Arc<Resource>>,
    pub(crate) context: Option<ResourceContext>,
    pub(crate) session_ctxs: HashMap<usize, Arc<SessionContext>>,
}

impl PartialEq for Resource {
    fn eq(&self, other: &Self) -> bool {
        self.expr() == other.expr()
    }
}
impl Eq for Resource {}

impl Hash for Resource {
    fn hash<H: Hasher>(&self, state: &mut H) {
        self.expr().hash(state);
    }
}

impl Resource {
    fn new(parent: &Arc<Resource>, suffix: &str, context: Option<ResourceContext>) -> Resource {
        let nonwild_prefix = match &parent.nonwild_prefix {
            None => {
                if suffix.contains('*') {
                    Some((parent.clone(), String::from(suffix)))
                } else {
                    None
                }
            }
            Some((prefix, wildsuffix)) => Some((prefix.clone(), [wildsuffix, suffix].concat())),
        };

        Resource {
            parent: Some(parent.clone()),
            suffix: String::from(suffix),
            nonwild_prefix,
            childs: HashMap::new(),
            context,
            session_ctxs: HashMap::new(),
        }
    }

    pub fn expr(&self) -> String {
        match &self.parent {
            Some(parent) => parent.expr() + &self.suffix,
            None => String::from(""),
        }
    }

    #[inline(always)]
    pub(crate) fn context(&self) -> &ResourceContext {
        self.context.as_ref().unwrap()
    }

    #[inline(always)]
    pub(crate) fn context_mut(&mut self) -> &mut ResourceContext {
        self.context.as_mut().unwrap()
    }

    #[inline(always)]
    pub(crate) fn matches(&self, other: &Arc<Resource>) -> bool {
        self.context
            .as_ref()
            .unwrap()
            .matches
            .iter()
            .any(|m| m.upgrade().is_some_and(|m| &m == other))
    }

    pub fn nonwild_prefix(res: &Arc<Resource>) -> (Option<Arc<Resource>>, String) {
        match &res.nonwild_prefix {
            None => (Some(res.clone()), "".to_string()),
            Some((nonwild_prefix, wildsuffix)) => {
                if !nonwild_prefix.expr().is_empty() {
                    (Some(nonwild_prefix.clone()), wildsuffix.clone())
                } else {
                    (None, res.expr())
                }
            }
        }
    }

    #[inline]
    pub(crate) fn data_route(&self, whatami: WhatAmI, context: NodeId) -> Option<Arc<Route>> {
        match &self.context {
            Some(ctx) => {
                if ctx.valid_data_routes {
                    ctx.data_routes.get_route(whatami, context)
                } else {
                    None
                }
            }

            None => None,
        }
    }

    #[inline(always)]
    pub(crate) fn query_route(
        &self,
        whatami: WhatAmI,
        context: NodeId,
    ) -> Option<Arc<QueryTargetQablSet>> {
        match &self.context {
            Some(ctx) => {
                if ctx.valid_query_routes {
                    ctx.query_routes.get_route(whatami, context)
                } else {
                    None
                }
            }
            None => None,
        }
    }

    pub fn root() -> Arc<Resource> {
        Arc::new(Resource {
            parent: None,
            suffix: String::from(""),
            nonwild_prefix: None,
            childs: HashMap::new(),
            context: None,
            session_ctxs: HashMap::new(),
        })
    }

    pub fn clean(res: &mut Arc<Resource>) {
        let mut resclone = res.clone();
        let mutres = get_mut_unchecked(&mut resclone);
        if let Some(ref mut parent) = mutres.parent {
            if Arc::strong_count(res) <= 3 && res.childs.is_empty() {
                log::debug!("Unregister resource {}", res.expr());
                if let Some(context) = mutres.context.as_mut() {
                    for match_ in &mut context.matches {
                        let mut match_ = match_.upgrade().unwrap();
                        if !Arc::ptr_eq(&match_, res) {
                            let mutmatch = get_mut_unchecked(&mut match_);
                            if let Some(ctx) = mutmatch.context.as_mut() {
                                ctx.matches
                                    .retain(|x| !Arc::ptr_eq(&x.upgrade().unwrap(), res));
                            }
                        }
                    }
                }
                {
                    get_mut_unchecked(parent).childs.remove(&res.suffix);
                }
                Resource::clean(parent);
            }
        }
    }

    #[cfg(test)]
    pub fn print_tree(from: &Arc<Resource>) -> String {
        let mut result = from.expr();
        result.push('\n');
        for child in from.childs.values() {
            result.push_str(&Resource::print_tree(child));
        }
        result
    }

    pub fn make_resource(
        tables: &mut Tables,
        from: &mut Arc<Resource>,
        suffix: &str,
    ) -> Arc<Resource> {
        if suffix.is_empty() {
            Resource::upgrade_resource(from, tables.hat_code.new_resource());
            from.clone()
        } else if let Some(stripped_suffix) = suffix.strip_prefix('/') {
            let (chunk, rest) = match stripped_suffix.find('/') {
                Some(idx) => (&suffix[0..(idx + 1)], &suffix[(idx + 1)..]),
                None => (suffix, ""),
            };

            match get_mut_unchecked(from).childs.get_mut(chunk) {
                Some(res) => Resource::make_resource(tables, res, rest),
                None => {
                    let mut new = Arc::new(Resource::new(from, chunk, None));
                    if log::log_enabled!(log::Level::Debug) && rest.is_empty() {
                        log::debug!("Register resource {}", new.expr());
                    }
                    let res = Resource::make_resource(tables, &mut new, rest);
                    get_mut_unchecked(from)
                        .childs
                        .insert(String::from(chunk), new);
                    res
                }
            }
        } else {
            match from.parent.clone() {
                Some(mut parent) => {
                    Resource::make_resource(tables, &mut parent, &[&from.suffix, suffix].concat())
                }
                None => {
                    let (chunk, rest) = match suffix[1..].find('/') {
                        Some(idx) => (&suffix[0..(idx + 1)], &suffix[(idx + 1)..]),
                        None => (suffix, ""),
                    };

                    match get_mut_unchecked(from).childs.get_mut(chunk) {
                        Some(res) => Resource::make_resource(tables, res, rest),
                        None => {
                            let mut new = Arc::new(Resource::new(from, chunk, None));
                            if log::log_enabled!(log::Level::Debug) && rest.is_empty() {
                                log::debug!("Register resource {}", new.expr());
                            }
                            let res = Resource::make_resource(tables, &mut new, rest);
                            get_mut_unchecked(from)
                                .childs
                                .insert(String::from(chunk), new);
                            res
                        }
                    }
                }
            }
        }
    }

    #[inline]
    pub fn get_resource(from: &Arc<Resource>, suffix: &str) -> Option<Arc<Resource>> {
        if suffix.is_empty() {
            Some(from.clone())
        } else if let Some(stripped_suffix) = suffix.strip_prefix('/') {
            let (chunk, rest) = match stripped_suffix.find('/') {
                Some(idx) => (&suffix[0..(idx + 1)], &suffix[(idx + 1)..]),
                None => (suffix, ""),
            };

            match from.childs.get(chunk) {
                Some(res) => Resource::get_resource(res, rest),
                None => None,
            }
        } else {
            match &from.parent {
                Some(parent) => Resource::get_resource(parent, &[&from.suffix, suffix].concat()),
                None => {
                    let (chunk, rest) = match suffix[1..].find('/') {
                        Some(idx) => (&suffix[0..(idx + 1)], &suffix[(idx + 1)..]),
                        None => (suffix, ""),
                    };

                    match from.childs.get(chunk) {
                        Some(res) => Resource::get_resource(res, rest),
                        None => None,
                    }
                }
            }
        }
    }

    fn fst_chunk(key_expr: &keyexpr) -> (&keyexpr, Option<&keyexpr>) {
        match key_expr.as_bytes().iter().position(|c| *c == b'/') {
            Some(pos) => {
                let left = &key_expr.as_bytes()[..pos];
                let right = &key_expr.as_bytes()[pos + 1..];
                unsafe {
                    (
                        keyexpr::from_slice_unchecked(left),
                        Some(keyexpr::from_slice_unchecked(right)),
                    )
                }
            }
            None => (key_expr, None),
        }
    }

    #[inline]
    pub fn decl_key(res: &Arc<Resource>, face: &mut Arc<FaceState>) -> WireExpr<'static> {
        let (nonwild_prefix, wildsuffix) = Resource::nonwild_prefix(res);
        match nonwild_prefix {
            Some(mut nonwild_prefix) => {
                if let Some(ctx) = get_mut_unchecked(&mut nonwild_prefix)
                    .session_ctxs
<<<<<<< HEAD
                    .get(&face.id)
                {
                    if let Some(expr_id) = ctx.remote_expr_id {
                        return WireExpr {
                            scope: expr_id,
                            suffix: wildsuffix.into(),
                            mapping: Mapping::Receiver,
                        };
=======
                    .entry(face.id)
                    .or_insert_with(|| {
                        Arc::new(SessionContext {
                            face: face.clone(),
                            local_expr_id: None,
                            remote_expr_id: None,
                            subs: None,
                            qabl: None,
                            in_interceptor_cache: None,
                            e_interceptor_cache: None,
                        })
                    });

                if let Some(expr_id) = ctx.remote_expr_id {
                    WireExpr {
                        scope: expr_id,
                        suffix: wildsuffix.into(),
                        mapping: Mapping::Receiver,
>>>>>>> 7300f4c8
                    }
                    if let Some(expr_id) = ctx.local_expr_id {
                        return WireExpr {
                            scope: expr_id,
                            suffix: wildsuffix.into(),
                            mapping: Mapping::Sender,
                        };
                    }
                }
                if face.remote_key_interests.values().any(|res| {
                    res.as_ref()
                        .map(|res| res.matches(&nonwild_prefix))
                        .unwrap_or(true)
                }) {
                    let ctx = get_mut_unchecked(&mut nonwild_prefix)
                        .session_ctxs
                        .entry(face.id)
                        .or_insert_with(|| Arc::new(SessionContext::new(face.clone())));
                    let expr_id = face.get_next_local_id();
                    get_mut_unchecked(ctx).local_expr_id = Some(expr_id);
                    get_mut_unchecked(face)
                        .local_mappings
                        .insert(expr_id, nonwild_prefix.clone());
                    face.primitives.send_declare(RoutingContext::with_expr(
                        Declare {
                            ext_qos: ext::QoSType::DECLARE,
                            ext_tstamp: None,
                            ext_nodeid: ext::NodeIdType::DEFAULT,
                            body: DeclareBody::DeclareKeyExpr(DeclareKeyExpr {
                                id: expr_id,
                                wire_expr: nonwild_prefix.expr().into(),
                            }),
                        },
                        nonwild_prefix.expr(),
                    ));
                    face.update_interceptors_caches(&mut nonwild_prefix);
                    WireExpr {
                        scope: expr_id,
                        suffix: wildsuffix.into(),
                        mapping: Mapping::Sender,
                    }
                } else {
                    res.expr().into()
                }
            }
            None => wildsuffix.into(),
        }
    }

    #[inline]
    pub fn get_best_key<'a>(prefix: &Arc<Resource>, suffix: &'a str, sid: usize) -> WireExpr<'a> {
        fn get_best_key_<'a>(
            prefix: &Arc<Resource>,
            suffix: &'a str,
            sid: usize,
            checkchilds: bool,
        ) -> WireExpr<'a> {
            if checkchilds && !suffix.is_empty() {
                let (chunk, rest) = suffix.split_at(suffix.find('/').unwrap_or(suffix.len()));
                if let Some(child) = prefix.childs.get(chunk) {
                    return get_best_key_(child, rest, sid, true);
                }
            }
            if let Some(ctx) = prefix.session_ctxs.get(&sid) {
                if let Some(expr_id) = ctx.remote_expr_id {
                    return WireExpr {
                        scope: expr_id,
                        suffix: suffix.into(),
                        mapping: Mapping::Receiver,
                    };
                } else if let Some(expr_id) = ctx.local_expr_id {
                    return WireExpr {
                        scope: expr_id,
                        suffix: suffix.into(),
                        mapping: Mapping::Sender,
                    };
                }
            }
            match &prefix.parent {
                Some(parent) => {
                    get_best_key_(parent, &[&prefix.suffix, suffix].concat(), sid, false).to_owned()
                }
                None => suffix.into(),
            }
        }
        get_best_key_(prefix, suffix, sid, true)
    }

    pub fn get_matches(tables: &Tables, key_expr: &keyexpr) -> Vec<Weak<Resource>> {
        fn recursive_push(from: &Arc<Resource>, matches: &mut Vec<Weak<Resource>>) {
            if from.context.is_some() {
                matches.push(Arc::downgrade(from));
            }
            for child in from.childs.values() {
                recursive_push(child, matches)
            }
        }
        fn get_matches_from(
            key_expr: &keyexpr,
            from: &Arc<Resource>,
            matches: &mut Vec<Weak<Resource>>,
        ) {
            if from.parent.is_none() || from.suffix == "/" {
                for child in from.childs.values() {
                    get_matches_from(key_expr, child, matches);
                }
                return;
            }
            let suffix: &keyexpr = from
                .suffix
                .strip_prefix('/')
                .unwrap_or(&from.suffix)
                .try_into()
                .unwrap();
            let (chunk, rest) = Resource::fst_chunk(key_expr);
            if chunk.intersects(suffix) {
                match rest {
                    None => {
                        if chunk.as_bytes() == b"**" {
                            recursive_push(from, matches)
                        } else {
                            if from.context.is_some() {
                                matches.push(Arc::downgrade(from));
                            }
                            if suffix.as_bytes() == b"**" {
                                for child in from.childs.values() {
                                    get_matches_from(key_expr, child, matches)
                                }
                            }
                            if let Some(child) =
                                from.childs.get("/**").or_else(|| from.childs.get("**"))
                            {
                                if child.context.is_some() {
                                    matches.push(Arc::downgrade(child))
                                }
                            }
                        }
                    }
                    Some(rest) if rest.as_bytes() == b"**" => recursive_push(from, matches),
                    Some(rest) => {
                        let recheck_keyexpr_one_level_lower =
                            chunk.as_bytes() == b"**" || suffix.as_bytes() == b"**";
                        for child in from.childs.values() {
                            get_matches_from(rest, child, matches);
                            if recheck_keyexpr_one_level_lower {
                                get_matches_from(key_expr, child, matches)
                            }
                        }
                        if recheck_keyexpr_one_level_lower {
                            get_matches_from(rest, from, matches)
                        }
                    }
                };
            }
        }
        let mut matches = Vec::new();
        get_matches_from(key_expr, &tables.root_res, &mut matches);
        let mut i = 0;
        while i < matches.len() {
            let current = matches[i].as_ptr();
            let mut j = i + 1;
            while j < matches.len() {
                if std::ptr::eq(current, matches[j].as_ptr()) {
                    matches.swap_remove(j);
                } else {
                    j += 1
                }
            }
            i += 1
        }
        matches
    }

    pub fn match_resource(_tables: &Tables, res: &mut Arc<Resource>, matches: Vec<Weak<Resource>>) {
        if res.context.is_some() {
            for match_ in &matches {
                let mut match_ = match_.upgrade().unwrap();
                get_mut_unchecked(&mut match_)
                    .context_mut()
                    .matches
                    .push(Arc::downgrade(res));
            }
            get_mut_unchecked(res).context_mut().matches = matches;
        } else {
            log::error!("Call match_resource() on context less res {}", res.expr());
        }
    }

    pub fn upgrade_resource(res: &mut Arc<Resource>, hat: Box<dyn Any + Send + Sync>) {
        if res.context.is_none() {
            get_mut_unchecked(res).context = Some(ResourceContext::new(hat));
        }
    }

    pub(crate) fn get_ingress_cache(&self, face: &Face) -> Option<&Box<dyn Any + Send + Sync>> {
        self.session_ctxs
            .get(&face.state.id)
            .and_then(|ctx| ctx.in_interceptor_cache.as_ref())
    }

    pub(crate) fn get_egress_cache(&self, face: &Face) -> Option<&Box<dyn Any + Send + Sync>> {
        self.session_ctxs
            .get(&face.state.id)
            .and_then(|ctx| ctx.e_interceptor_cache.as_ref())
    }
}

pub(crate) fn register_expr(
    tables: &TablesLock,
    face: &mut Arc<FaceState>,
    expr_id: ExprId,
    expr: &WireExpr,
) {
    let rtables = zread!(tables.tables);
    match rtables
        .get_mapping(face, &expr.scope, expr.mapping)
        .cloned()
    {
        Some(mut prefix) => match face.remote_mappings.get(&expr_id) {
            Some(res) => {
                let mut fullexpr = prefix.expr();
                fullexpr.push_str(expr.suffix.as_ref());
                if res.expr() != fullexpr {
                    log::error!(
                        "{} Resource {} remapped. Remapping unsupported!",
                        face,
                        expr_id
                    );
                }
            }
            None => {
                let res = Resource::get_resource(&prefix, &expr.suffix);
                let (mut res, mut wtables) = if res
                    .as_ref()
                    .map(|r| r.context.is_some())
                    .unwrap_or(false)
                {
                    drop(rtables);
                    let wtables = zwrite!(tables.tables);
                    (res.unwrap(), wtables)
                } else {
                    let mut fullexpr = prefix.expr();
                    fullexpr.push_str(expr.suffix.as_ref());
                    let mut matches = keyexpr::new(fullexpr.as_str())
                        .map(|ke| Resource::get_matches(&rtables, ke))
                        .unwrap_or_default();
                    drop(rtables);
                    let mut wtables = zwrite!(tables.tables);
                    let mut res =
                        Resource::make_resource(&mut wtables, &mut prefix, expr.suffix.as_ref());
                    matches.push(Arc::downgrade(&res));
                    Resource::match_resource(&wtables, &mut res, matches);
                    (res, wtables)
                };
                let ctx = get_mut_unchecked(&mut res)
                    .session_ctxs
                    .entry(face.id)
<<<<<<< HEAD
                    .or_insert_with(|| Arc::new(SessionContext::new(face.clone())));

                get_mut_unchecked(ctx).remote_expr_id = Some(expr_id);
=======
                    .or_insert_with(|| {
                        Arc::new(SessionContext {
                            face: face.clone(),
                            local_expr_id: None,
                            remote_expr_id: Some(expr_id),
                            subs: None,
                            qabl: None,
                            in_interceptor_cache: None,
                            e_interceptor_cache: None,
                        })
                    });
>>>>>>> 7300f4c8

                get_mut_unchecked(face)
                    .remote_mappings
                    .insert(expr_id, res.clone());
                wtables.update_matches_routes(&mut res);
                face.update_interceptors_caches(&mut res);
                drop(wtables);
            }
        },
        None => log::error!(
            "{} Declare resource with unknown scope {}!",
            face,
            expr.scope
        ),
    }
}

pub(crate) fn unregister_expr(tables: &TablesLock, face: &mut Arc<FaceState>, expr_id: ExprId) {
    let wtables = zwrite!(tables.tables);
    match get_mut_unchecked(face).remote_mappings.remove(&expr_id) {
        Some(mut res) => Resource::clean(&mut res),
        None => log::error!("{} Undeclare unknown resource!", face),
    }
    drop(wtables);
}

pub(crate) fn register_expr_interest(
    tables: &TablesLock,
    face: &mut Arc<FaceState>,
    id: InterestId,
    expr: Option<&WireExpr>,
) {
    if let Some(expr) = expr {
        let rtables = zread!(tables.tables);
        match rtables
            .get_mapping(face, &expr.scope, expr.mapping)
            .cloned()
        {
            Some(mut prefix) => {
                let res = Resource::get_resource(&prefix, &expr.suffix);
                let (res, wtables) = if res.as_ref().map(|r| r.context.is_some()).unwrap_or(false) {
                    drop(rtables);
                    let wtables = zwrite!(tables.tables);
                    (res.unwrap(), wtables)
                } else {
                    let mut fullexpr = prefix.expr();
                    fullexpr.push_str(expr.suffix.as_ref());
                    let mut matches = keyexpr::new(fullexpr.as_str())
                        .map(|ke| Resource::get_matches(&rtables, ke))
                        .unwrap_or_default();
                    drop(rtables);
                    let mut wtables = zwrite!(tables.tables);
                    let mut res =
                        Resource::make_resource(&mut wtables, &mut prefix, expr.suffix.as_ref());
                    matches.push(Arc::downgrade(&res));
                    Resource::match_resource(&wtables, &mut res, matches);
                    (res, wtables)
                };
                get_mut_unchecked(face)
                    .remote_key_interests
                    .insert(id, Some(res));
                drop(wtables);
            }
            None => log::error!(
                "Declare keyexpr interest with unknown scope {}!",
                expr.scope
            ),
        }
    } else {
        let wtables = zwrite!(tables.tables);
        get_mut_unchecked(face)
            .remote_key_interests
            .insert(id, None);
        drop(wtables);
    }
}

pub(crate) fn unregister_expr_interest(
    tables: &TablesLock,
    face: &mut Arc<FaceState>,
    id: InterestId,
) {
    let wtables = zwrite!(tables.tables);
    get_mut_unchecked(face).remote_key_interests.remove(&id);
    drop(wtables);
}<|MERGE_RESOLUTION|>--- conflicted
+++ resolved
@@ -70,7 +70,6 @@
             remote_expr_id: None,
             subs: None,
             qabl: None,
-            last_values: HashMap::new(),
             in_interceptor_cache: None,
             e_interceptor_cache: None,
         }
@@ -450,7 +449,6 @@
             Some(mut nonwild_prefix) => {
                 if let Some(ctx) = get_mut_unchecked(&mut nonwild_prefix)
                     .session_ctxs
-<<<<<<< HEAD
                     .get(&face.id)
                 {
                     if let Some(expr_id) = ctx.remote_expr_id {
@@ -459,26 +457,6 @@
                             suffix: wildsuffix.into(),
                             mapping: Mapping::Receiver,
                         };
-=======
-                    .entry(face.id)
-                    .or_insert_with(|| {
-                        Arc::new(SessionContext {
-                            face: face.clone(),
-                            local_expr_id: None,
-                            remote_expr_id: None,
-                            subs: None,
-                            qabl: None,
-                            in_interceptor_cache: None,
-                            e_interceptor_cache: None,
-                        })
-                    });
-
-                if let Some(expr_id) = ctx.remote_expr_id {
-                    WireExpr {
-                        scope: expr_id,
-                        suffix: wildsuffix.into(),
-                        mapping: Mapping::Receiver,
->>>>>>> 7300f4c8
                     }
                     if let Some(expr_id) = ctx.local_expr_id {
                         return WireExpr {
@@ -736,23 +714,9 @@
                 let ctx = get_mut_unchecked(&mut res)
                     .session_ctxs
                     .entry(face.id)
-<<<<<<< HEAD
                     .or_insert_with(|| Arc::new(SessionContext::new(face.clone())));
 
                 get_mut_unchecked(ctx).remote_expr_id = Some(expr_id);
-=======
-                    .or_insert_with(|| {
-                        Arc::new(SessionContext {
-                            face: face.clone(),
-                            local_expr_id: None,
-                            remote_expr_id: Some(expr_id),
-                            subs: None,
-                            qabl: None,
-                            in_interceptor_cache: None,
-                            e_interceptor_cache: None,
-                        })
-                    });
->>>>>>> 7300f4c8
 
                 get_mut_unchecked(face)
                     .remote_mappings
