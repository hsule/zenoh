//
// Copyright (c) 2023 ZettaScale Technology
//
// This program and the accompanying materials are made available under the
// terms of the Eclipse Public License 2.0 which is available at
// http://www.eclipse.org/legal/epl-2.0, or the Apache License, Version 2.0
// which is available at https://www.apache.org/licenses/LICENSE-2.0.
//
// SPDX-License-Identifier: EPL-2.0 OR Apache-2.0
//
// Contributors:
//   ZettaScale Zenoh Team, <zenoh@zettascale.tech>
//
use std::{
    any::Any,
    collections::HashMap,
    convert::TryInto,
    hash::{Hash, Hasher},
    sync::{Arc, Weak},
};

use zenoh_config::WhatAmI;
use zenoh_protocol::{
    core::{key_expr::keyexpr, ExprId, WireExpr},
    network::{
        declare::{
            ext, queryable::ext::QueryableInfoType, subscriber::ext::SubscriberInfo, Declare,
            DeclareBody, DeclareKeyExpr,
        },
        interest::InterestId,
        Mapping, RequestId,
    },
};
use zenoh_sync::get_mut_unchecked;

use super::{
    face::FaceState,
    tables::{Tables, TablesLock},
};
use crate::net::routing::{dispatcher::face::Face, RoutingContext};

pub(crate) type NodeId = u16;

pub(crate) type Direction = (Arc<FaceState>, WireExpr<'static>, NodeId);
pub(crate) type Route = HashMap<usize, Direction>;
pub(crate) type QueryRoute = HashMap<usize, (Direction, RequestId)>;
pub(crate) struct QueryTargetQabl {
    pub(crate) direction: Direction,
    pub(crate) complete: u64,
    pub(crate) distance: f64,
}
pub(crate) type QueryTargetQablSet = Vec<QueryTargetQabl>;

pub(crate) struct SessionContext {
    pub(crate) face: Arc<FaceState>,
    pub(crate) local_expr_id: Option<ExprId>,
    pub(crate) remote_expr_id: Option<ExprId>,
    pub(crate) subs: Option<SubscriberInfo>,
    pub(crate) qabl: Option<QueryableInfoType>,
    pub(crate) in_interceptor_cache: Option<Box<dyn Any + Send + Sync>>,
    pub(crate) e_interceptor_cache: Option<Box<dyn Any + Send + Sync>>,
}

impl SessionContext {
    pub(crate) fn new(face: Arc<FaceState>) -> Self {
        Self {
            face,
            local_expr_id: None,
            remote_expr_id: None,
            subs: None,
            qabl: None,
            in_interceptor_cache: None,
            e_interceptor_cache: None,
        }
    }
}

#[derive(Default)]
pub(crate) struct RoutesIndexes {
    pub(crate) routers: Vec<NodeId>,
    pub(crate) peers: Vec<NodeId>,
    pub(crate) clients: Vec<NodeId>,
}

#[derive(Default)]
pub(crate) struct DataRoutes {
    pub(crate) routers: Vec<Arc<Route>>,
    pub(crate) peers: Vec<Arc<Route>>,
    pub(crate) clients: Vec<Arc<Route>>,
}

impl DataRoutes {
    #[inline]
    pub(crate) fn get_route(&self, whatami: WhatAmI, context: NodeId) -> Option<Arc<Route>> {
        match whatami {
            WhatAmI::Router => (self.routers.len() > context as usize)
                .then(|| self.routers[context as usize].clone()),
            WhatAmI::Peer => {
                (self.peers.len() > context as usize).then(|| self.peers[context as usize].clone())
            }
            WhatAmI::Client => (self.clients.len() > context as usize)
                .then(|| self.clients[context as usize].clone()),
        }
    }
}

#[derive(Default)]
pub(crate) struct QueryRoutes {
    pub(crate) routers: Vec<Arc<QueryTargetQablSet>>,
    pub(crate) peers: Vec<Arc<QueryTargetQablSet>>,
    pub(crate) clients: Vec<Arc<QueryTargetQablSet>>,
}

impl QueryRoutes {
    #[inline]
    pub(crate) fn get_route(
        &self,
        whatami: WhatAmI,
        context: NodeId,
    ) -> Option<Arc<QueryTargetQablSet>> {
        match whatami {
            WhatAmI::Router => (self.routers.len() > context as usize)
                .then(|| self.routers[context as usize].clone()),
            WhatAmI::Peer => {
                (self.peers.len() > context as usize).then(|| self.peers[context as usize].clone())
            }
            WhatAmI::Client => (self.clients.len() > context as usize)
                .then(|| self.clients[context as usize].clone()),
        }
    }
}

pub(crate) struct ResourceContext {
    pub(crate) matches: Vec<Weak<Resource>>,
    pub(crate) hat: Box<dyn Any + Send + Sync>,
    pub(crate) valid_data_routes: bool,
    pub(crate) data_routes: DataRoutes,
    pub(crate) valid_query_routes: bool,
    pub(crate) query_routes: QueryRoutes,
}

impl ResourceContext {
    fn new(hat: Box<dyn Any + Send + Sync>) -> ResourceContext {
        ResourceContext {
            matches: Vec::new(),
            hat,
            valid_data_routes: false,
            data_routes: DataRoutes::default(),
            valid_query_routes: false,
            query_routes: QueryRoutes::default(),
        }
    }

    pub(crate) fn update_data_routes(&mut self, data_routes: DataRoutes) {
        self.valid_data_routes = true;
        self.data_routes = data_routes;
    }

    pub(crate) fn disable_data_routes(&mut self) {
        self.valid_data_routes = false;
    }

    pub(crate) fn update_query_routes(&mut self, query_routes: QueryRoutes) {
        self.valid_query_routes = true;
        self.query_routes = query_routes
    }

    pub(crate) fn disable_query_routes(&mut self) {
        self.valid_query_routes = false;
    }
}

pub(crate) struct Resource {
    pub(crate) parent: Option<Arc<Resource>>,
    pub(crate) suffix: String,
    pub(crate) nonwild_prefix: Option<(Arc<Resource>, String)>,
    pub(crate) childs: HashMap<String, Arc<Resource>>,
    pub(crate) context: Option<ResourceContext>,
    pub(crate) session_ctxs: HashMap<usize, Arc<SessionContext>>,
}

impl PartialEq for Resource {
    fn eq(&self, other: &Self) -> bool {
        self.expr() == other.expr()
    }
}
impl Eq for Resource {}

impl Hash for Resource {
    fn hash<H: Hasher>(&self, state: &mut H) {
        self.expr().hash(state);
    }
}

impl Resource {
    fn new(parent: &Arc<Resource>, suffix: &str, context: Option<ResourceContext>) -> Resource {
        let nonwild_prefix = match &parent.nonwild_prefix {
            None => {
                if suffix.contains('*') {
                    Some((parent.clone(), String::from(suffix)))
                } else {
                    None
                }
            }
            Some((prefix, wildsuffix)) => Some((prefix.clone(), [wildsuffix, suffix].concat())),
        };

        Resource {
            parent: Some(parent.clone()),
            suffix: String::from(suffix),
            nonwild_prefix,
            childs: HashMap::new(),
            context,
            session_ctxs: HashMap::new(),
        }
    }

    pub(crate) fn expr(&self) -> String {
        match &self.parent {
            Some(parent) => parent.expr() + &self.suffix,
            None => String::from(""),
        }
    }

    #[inline(always)]
    pub(crate) fn context(&self) -> &ResourceContext {
        self.context.as_ref().unwrap()
    }

    #[inline(always)]
    pub(crate) fn context_mut(&mut self) -> &mut ResourceContext {
        self.context.as_mut().unwrap()
    }

<<<<<<< HEAD
    pub(crate) fn nonwild_prefix(res: &Arc<Resource>) -> (Option<Arc<Resource>>, String) {
=======
    #[inline(always)]
    pub(crate) fn matches(&self, other: &Arc<Resource>) -> bool {
        self.context
            .as_ref()
            .unwrap()
            .matches
            .iter()
            .any(|m| m.upgrade().is_some_and(|m| &m == other))
    }

    pub fn nonwild_prefix(res: &Arc<Resource>) -> (Option<Arc<Resource>>, String) {
>>>>>>> cfb86a81
        match &res.nonwild_prefix {
            None => (Some(res.clone()), "".to_string()),
            Some((nonwild_prefix, wildsuffix)) => {
                if !nonwild_prefix.expr().is_empty() {
                    (Some(nonwild_prefix.clone()), wildsuffix.clone())
                } else {
                    (None, res.expr())
                }
            }
        }
    }

    #[inline]
    pub(crate) fn data_route(&self, whatami: WhatAmI, context: NodeId) -> Option<Arc<Route>> {
        match &self.context {
            Some(ctx) => {
                if ctx.valid_data_routes {
                    ctx.data_routes.get_route(whatami, context)
                } else {
                    None
                }
            }

            None => None,
        }
    }

    #[inline(always)]
    pub(crate) fn query_route(
        &self,
        whatami: WhatAmI,
        context: NodeId,
    ) -> Option<Arc<QueryTargetQablSet>> {
        match &self.context {
            Some(ctx) => {
                if ctx.valid_query_routes {
                    ctx.query_routes.get_route(whatami, context)
                } else {
                    None
                }
            }
            None => None,
        }
    }

    pub(crate) fn root() -> Arc<Resource> {
        Arc::new(Resource {
            parent: None,
            suffix: String::from(""),
            nonwild_prefix: None,
            childs: HashMap::new(),
            context: None,
            session_ctxs: HashMap::new(),
        })
    }

    pub(crate) fn clean(res: &mut Arc<Resource>) {
        let mut resclone = res.clone();
        let mutres = get_mut_unchecked(&mut resclone);
        if let Some(ref mut parent) = mutres.parent {
            if Arc::strong_count(res) <= 3 && res.childs.is_empty() {
                // consider only childless resource held by only one external object (+ 1 strong count for resclone, + 1 strong count for res.parent to a total of 3 )
                tracing::debug!("Unregister resource {}", res.expr());
                if let Some(context) = mutres.context.as_mut() {
                    for match_ in &mut context.matches {
                        let mut match_ = match_.upgrade().unwrap();
                        if !Arc::ptr_eq(&match_, res) {
                            let mutmatch = get_mut_unchecked(&mut match_);
                            if let Some(ctx) = mutmatch.context.as_mut() {
                                ctx.matches
                                    .retain(|x| !Arc::ptr_eq(&x.upgrade().unwrap(), res));
                            }
                        }
                    }
                }
                mutres.nonwild_prefix.take();
                {
                    get_mut_unchecked(parent).childs.remove(&res.suffix);
                }
                Resource::clean(parent);
            }
        }
    }

    pub(crate) fn close(self: &mut Arc<Resource>) {
        let r = get_mut_unchecked(self);
        for c in r.childs.values_mut() {
            Self::close(c);
        }
        r.parent.take();
        r.childs.clear();
        r.nonwild_prefix.take();
        r.session_ctxs.clear();
    }

    #[cfg(test)]
    pub(crate) fn print_tree(from: &Arc<Resource>) -> String {
        let mut result = from.expr();
        result.push('\n');
        for child in from.childs.values() {
            result.push_str(&Resource::print_tree(child));
        }
        result
    }

    pub(crate) fn make_resource(
        tables: &mut Tables,
        from: &mut Arc<Resource>,
        suffix: &str,
    ) -> Arc<Resource> {
        if suffix.is_empty() {
            Resource::upgrade_resource(from, tables.hat_code.new_resource());
            from.clone()
        } else if let Some(stripped_suffix) = suffix.strip_prefix('/') {
            let (chunk, rest) = match stripped_suffix.find('/') {
                Some(idx) => (&suffix[0..(idx + 1)], &suffix[(idx + 1)..]),
                None => (suffix, ""),
            };

            match get_mut_unchecked(from).childs.get_mut(chunk) {
                Some(res) => Resource::make_resource(tables, res, rest),
                None => {
                    let mut new = Arc::new(Resource::new(from, chunk, None));
                    if tracing::enabled!(tracing::Level::DEBUG) && rest.is_empty() {
                        tracing::debug!("Register resource {}", new.expr());
                    }
                    let res = Resource::make_resource(tables, &mut new, rest);
                    get_mut_unchecked(from)
                        .childs
                        .insert(String::from(chunk), new);
                    res
                }
            }
        } else {
            match from.parent.clone() {
                Some(mut parent) => {
                    Resource::make_resource(tables, &mut parent, &[&from.suffix, suffix].concat())
                }
                None => {
                    let (chunk, rest) = match suffix[1..].find('/') {
                        Some(idx) => (&suffix[0..(idx + 1)], &suffix[(idx + 1)..]),
                        None => (suffix, ""),
                    };

                    match get_mut_unchecked(from).childs.get_mut(chunk) {
                        Some(res) => Resource::make_resource(tables, res, rest),
                        None => {
                            let mut new = Arc::new(Resource::new(from, chunk, None));
                            if tracing::enabled!(tracing::Level::DEBUG) && rest.is_empty() {
                                tracing::debug!("Register resource {}", new.expr());
                            }
                            let res = Resource::make_resource(tables, &mut new, rest);
                            get_mut_unchecked(from)
                                .childs
                                .insert(String::from(chunk), new);
                            res
                        }
                    }
                }
            }
        }
    }

    #[inline]
    pub(crate) fn get_resource(from: &Arc<Resource>, suffix: &str) -> Option<Arc<Resource>> {
        if suffix.is_empty() {
            Some(from.clone())
        } else if let Some(stripped_suffix) = suffix.strip_prefix('/') {
            let (chunk, rest) = match stripped_suffix.find('/') {
                Some(idx) => (&suffix[0..(idx + 1)], &suffix[(idx + 1)..]),
                None => (suffix, ""),
            };

            match from.childs.get(chunk) {
                Some(res) => Resource::get_resource(res, rest),
                None => None,
            }
        } else {
            match &from.parent {
                Some(parent) => Resource::get_resource(parent, &[&from.suffix, suffix].concat()),
                None => {
                    let (chunk, rest) = match suffix[1..].find('/') {
                        Some(idx) => (&suffix[0..(idx + 1)], &suffix[(idx + 1)..]),
                        None => (suffix, ""),
                    };

                    match from.childs.get(chunk) {
                        Some(res) => Resource::get_resource(res, rest),
                        None => None,
                    }
                }
            }
        }
    }

    fn fst_chunk(key_expr: &keyexpr) -> (&keyexpr, Option<&keyexpr>) {
        match key_expr.as_bytes().iter().position(|c| *c == b'/') {
            Some(pos) => {
                let left = &key_expr.as_bytes()[..pos];
                let right = &key_expr.as_bytes()[pos + 1..];
                unsafe {
                    (
                        keyexpr::from_slice_unchecked(left),
                        Some(keyexpr::from_slice_unchecked(right)),
                    )
                }
            }
            None => (key_expr, None),
        }
    }

    #[inline]
    pub(crate) fn decl_key(res: &Arc<Resource>, face: &mut Arc<FaceState>) -> WireExpr<'static> {
        let (nonwild_prefix, wildsuffix) = Resource::nonwild_prefix(res);
        match nonwild_prefix {
            Some(mut nonwild_prefix) => {
                if let Some(ctx) = get_mut_unchecked(&mut nonwild_prefix)
                    .session_ctxs
                    .get(&face.id)
                {
                    if let Some(expr_id) = ctx.remote_expr_id {
                        return WireExpr {
                            scope: expr_id,
                            suffix: wildsuffix.into(),
                            mapping: Mapping::Receiver,
                        };
                    }
                    if let Some(expr_id) = ctx.local_expr_id {
                        return WireExpr {
                            scope: expr_id,
                            suffix: wildsuffix.into(),
                            mapping: Mapping::Sender,
                        };
                    }
                }
                if face.remote_key_interests.values().any(|res| {
                    res.as_ref()
                        .map(|res| res.matches(&nonwild_prefix))
                        .unwrap_or(true)
                }) {
                    let ctx = get_mut_unchecked(&mut nonwild_prefix)
                        .session_ctxs
                        .entry(face.id)
                        .or_insert_with(|| Arc::new(SessionContext::new(face.clone())));
                    let expr_id = face.get_next_local_id();
                    get_mut_unchecked(ctx).local_expr_id = Some(expr_id);
                    get_mut_unchecked(face)
                        .local_mappings
                        .insert(expr_id, nonwild_prefix.clone());
                    face.primitives.send_declare(RoutingContext::with_expr(
                        Declare {
                            interest_id: None,
                            ext_qos: ext::QoSType::DECLARE,
                            ext_tstamp: None,
                            ext_nodeid: ext::NodeIdType::DEFAULT,
                            body: DeclareBody::DeclareKeyExpr(DeclareKeyExpr {
                                id: expr_id,
                                wire_expr: nonwild_prefix.expr().into(),
                            }),
                        },
                        nonwild_prefix.expr(),
                    ));
                    face.update_interceptors_caches(&mut nonwild_prefix);
                    WireExpr {
                        scope: expr_id,
                        suffix: wildsuffix.into(),
                        mapping: Mapping::Sender,
                    }
                } else {
                    res.expr().into()
                }
            }
            None => wildsuffix.into(),
        }
    }

    #[inline]
    pub(crate) fn get_best_key<'a>(
        prefix: &Arc<Resource>,
        suffix: &'a str,
        sid: usize,
    ) -> WireExpr<'a> {
        fn get_best_key_<'a>(
            prefix: &Arc<Resource>,
            suffix: &'a str,
            sid: usize,
            checkchilds: bool,
        ) -> WireExpr<'a> {
            if checkchilds && !suffix.is_empty() {
                let (chunk, rest) = suffix.split_at(suffix.find('/').unwrap_or(suffix.len()));
                if let Some(child) = prefix.childs.get(chunk) {
                    return get_best_key_(child, rest, sid, true);
                }
            }
            if let Some(ctx) = prefix.session_ctxs.get(&sid) {
                if let Some(expr_id) = ctx.remote_expr_id {
                    return WireExpr {
                        scope: expr_id,
                        suffix: suffix.into(),
                        mapping: Mapping::Receiver,
                    };
                } else if let Some(expr_id) = ctx.local_expr_id {
                    return WireExpr {
                        scope: expr_id,
                        suffix: suffix.into(),
                        mapping: Mapping::Sender,
                    };
                }
            }
            match &prefix.parent {
                Some(parent) => {
                    get_best_key_(parent, &[&prefix.suffix, suffix].concat(), sid, false).to_owned()
                }
                None => suffix.into(),
            }
        }
        get_best_key_(prefix, suffix, sid, true)
    }

    pub(crate) fn get_matches(tables: &Tables, key_expr: &keyexpr) -> Vec<Weak<Resource>> {
        fn recursive_push(from: &Arc<Resource>, matches: &mut Vec<Weak<Resource>>) {
            if from.context.is_some() {
                matches.push(Arc::downgrade(from));
            }
            for child in from.childs.values() {
                recursive_push(child, matches)
            }
        }
        fn get_matches_from(
            key_expr: &keyexpr,
            from: &Arc<Resource>,
            matches: &mut Vec<Weak<Resource>>,
        ) {
            if from.parent.is_none() || from.suffix == "/" {
                for child in from.childs.values() {
                    get_matches_from(key_expr, child, matches);
                }
                return;
            }
            let suffix: &keyexpr = from
                .suffix
                .strip_prefix('/')
                .unwrap_or(&from.suffix)
                .try_into()
                .unwrap();
            let (chunk, rest) = Resource::fst_chunk(key_expr);
            if chunk.intersects(suffix) {
                match rest {
                    None => {
                        if chunk.as_bytes() == b"**" {
                            recursive_push(from, matches)
                        } else {
                            if from.context.is_some() {
                                matches.push(Arc::downgrade(from));
                            }
                            if suffix.as_bytes() == b"**" {
                                for child in from.childs.values() {
                                    get_matches_from(key_expr, child, matches)
                                }
                            }
                            if let Some(child) =
                                from.childs.get("/**").or_else(|| from.childs.get("**"))
                            {
                                if child.context.is_some() {
                                    matches.push(Arc::downgrade(child))
                                }
                            }
                        }
                    }
                    Some(rest) if rest.as_bytes() == b"**" => recursive_push(from, matches),
                    Some(rest) => {
                        let recheck_keyexpr_one_level_lower =
                            chunk.as_bytes() == b"**" || suffix.as_bytes() == b"**";
                        for child in from.childs.values() {
                            get_matches_from(rest, child, matches);
                            if recheck_keyexpr_one_level_lower {
                                get_matches_from(key_expr, child, matches)
                            }
                        }
                        if recheck_keyexpr_one_level_lower {
                            get_matches_from(rest, from, matches)
                        }
                    }
                };
            }
        }
        let mut matches = Vec::new();
        get_matches_from(key_expr, &tables.root_res, &mut matches);
        let mut i = 0;
        while i < matches.len() {
            let current = matches[i].as_ptr();
            let mut j = i + 1;
            while j < matches.len() {
                if std::ptr::eq(current, matches[j].as_ptr()) {
                    matches.swap_remove(j);
                } else {
                    j += 1
                }
            }
            i += 1
        }
        matches
    }

    pub(crate) fn match_resource(
        _tables: &Tables,
        res: &mut Arc<Resource>,
        matches: Vec<Weak<Resource>>,
    ) {
        if res.context.is_some() {
            for match_ in &matches {
                let mut match_ = match_.upgrade().unwrap();
                get_mut_unchecked(&mut match_)
                    .context_mut()
                    .matches
                    .push(Arc::downgrade(res));
            }
            get_mut_unchecked(res).context_mut().matches = matches;
        } else {
            tracing::error!("Call match_resource() on context less res {}", res.expr());
        }
    }

    pub(crate) fn upgrade_resource(res: &mut Arc<Resource>, hat: Box<dyn Any + Send + Sync>) {
        if res.context.is_none() {
            get_mut_unchecked(res).context = Some(ResourceContext::new(hat));
        }
    }

    pub(crate) fn get_ingress_cache(&self, face: &Face) -> Option<&Box<dyn Any + Send + Sync>> {
        self.session_ctxs
            .get(&face.state.id)
            .and_then(|ctx| ctx.in_interceptor_cache.as_ref())
    }

    pub(crate) fn get_egress_cache(&self, face: &Face) -> Option<&Box<dyn Any + Send + Sync>> {
        self.session_ctxs
            .get(&face.state.id)
            .and_then(|ctx| ctx.e_interceptor_cache.as_ref())
    }
}

pub(crate) fn register_expr(
    tables: &TablesLock,
    face: &mut Arc<FaceState>,
    expr_id: ExprId,
    expr: &WireExpr,
) {
    let rtables = zread!(tables.tables);
    match rtables
        .get_mapping(face, &expr.scope, expr.mapping)
        .cloned()
    {
        Some(mut prefix) => match face.remote_mappings.get(&expr_id) {
            Some(res) => {
                let mut fullexpr = prefix.expr();
                fullexpr.push_str(expr.suffix.as_ref());
                if res.expr() != fullexpr {
                    tracing::error!(
                        "{} Resource {} remapped. Remapping unsupported!",
                        face,
                        expr_id
                    );
                }
            }
            None => {
                let res = Resource::get_resource(&prefix, &expr.suffix);
                let (mut res, mut wtables) = if res
                    .as_ref()
                    .map(|r| r.context.is_some())
                    .unwrap_or(false)
                {
                    drop(rtables);
                    let wtables = zwrite!(tables.tables);
                    (res.unwrap(), wtables)
                } else {
                    let mut fullexpr = prefix.expr();
                    fullexpr.push_str(expr.suffix.as_ref());
                    let mut matches = keyexpr::new(fullexpr.as_str())
                        .map(|ke| Resource::get_matches(&rtables, ke))
                        .unwrap_or_default();
                    drop(rtables);
                    let mut wtables = zwrite!(tables.tables);
                    let mut res =
                        Resource::make_resource(&mut wtables, &mut prefix, expr.suffix.as_ref());
                    matches.push(Arc::downgrade(&res));
                    Resource::match_resource(&wtables, &mut res, matches);
                    (res, wtables)
                };
                let ctx = get_mut_unchecked(&mut res)
                    .session_ctxs
                    .entry(face.id)
                    .or_insert_with(|| Arc::new(SessionContext::new(face.clone())));

                get_mut_unchecked(ctx).remote_expr_id = Some(expr_id);

                get_mut_unchecked(face)
                    .remote_mappings
                    .insert(expr_id, res.clone());
                wtables.update_matches_routes(&mut res);
                face.update_interceptors_caches(&mut res);
                drop(wtables);
            }
        },
        None => tracing::error!(
            "{} Declare resource with unknown scope {}!",
            face,
            expr.scope
        ),
    }
}

pub(crate) fn unregister_expr(tables: &TablesLock, face: &mut Arc<FaceState>, expr_id: ExprId) {
    let wtables = zwrite!(tables.tables);
    match get_mut_unchecked(face).remote_mappings.remove(&expr_id) {
        Some(mut res) => Resource::clean(&mut res),
        None => tracing::error!("{} Undeclare unknown resource!", face),
    }
    drop(wtables);
}

pub(crate) fn register_expr_interest(
    tables: &TablesLock,
    face: &mut Arc<FaceState>,
    id: InterestId,
    expr: Option<&WireExpr>,
) {
    if let Some(expr) = expr {
        let rtables = zread!(tables.tables);
        match rtables
            .get_mapping(face, &expr.scope, expr.mapping)
            .cloned()
        {
            Some(mut prefix) => {
                let res = Resource::get_resource(&prefix, &expr.suffix);
                let (res, wtables) = if res.as_ref().map(|r| r.context.is_some()).unwrap_or(false) {
                    drop(rtables);
                    let wtables = zwrite!(tables.tables);
                    (res.unwrap(), wtables)
                } else {
                    let mut fullexpr = prefix.expr();
                    fullexpr.push_str(expr.suffix.as_ref());
                    let mut matches = keyexpr::new(fullexpr.as_str())
                        .map(|ke| Resource::get_matches(&rtables, ke))
                        .unwrap_or_default();
                    drop(rtables);
                    let mut wtables = zwrite!(tables.tables);
                    let mut res =
                        Resource::make_resource(&mut wtables, &mut prefix, expr.suffix.as_ref());
                    matches.push(Arc::downgrade(&res));
                    Resource::match_resource(&wtables, &mut res, matches);
                    (res, wtables)
                };
                get_mut_unchecked(face)
                    .remote_key_interests
                    .insert(id, Some(res));
                drop(wtables);
            }
            None => tracing::error!(
                "Declare keyexpr interest with unknown scope {}!",
                expr.scope
            ),
        }
    } else {
        let wtables = zwrite!(tables.tables);
        get_mut_unchecked(face)
            .remote_key_interests
            .insert(id, None);
        drop(wtables);
    }
}

pub(crate) fn unregister_expr_interest(
    tables: &TablesLock,
    face: &mut Arc<FaceState>,
    id: InterestId,
) {
    let wtables = zwrite!(tables.tables);
    get_mut_unchecked(face).remote_key_interests.remove(&id);
    drop(wtables);
}<|MERGE_RESOLUTION|>--- conflicted
+++ resolved
@@ -232,9 +232,6 @@
         self.context.as_mut().unwrap()
     }
 
-<<<<<<< HEAD
-    pub(crate) fn nonwild_prefix(res: &Arc<Resource>) -> (Option<Arc<Resource>>, String) {
-=======
     #[inline(always)]
     pub(crate) fn matches(&self, other: &Arc<Resource>) -> bool {
         self.context
@@ -245,8 +242,7 @@
             .any(|m| m.upgrade().is_some_and(|m| &m == other))
     }
 
-    pub fn nonwild_prefix(res: &Arc<Resource>) -> (Option<Arc<Resource>>, String) {
->>>>>>> cfb86a81
+    pub(crate) fn nonwild_prefix(res: &Arc<Resource>) -> (Option<Arc<Resource>>, String) {
         match &res.nonwild_prefix {
             None => (Some(res.clone()), "".to_string()),
             Some((nonwild_prefix, wildsuffix)) => {
