--- conflicted
+++ resolved
@@ -22,8 +22,8 @@
 use std::collections::HashMap;
 use std::fmt;
 use std::sync::Arc;
-use zenoh_protocol::network::declare::{Interest, InterestId};
-use zenoh_protocol::network::{ext, Declare, DeclareBody, DeclareFinal, DeclareMode};
+use zenoh_protocol::network::interest::{InterestId, InterestMode, InterestOptions};
+use zenoh_protocol::network::{ext, Declare, DeclareBody};
 use zenoh_protocol::zenoh::RequestBody;
 use zenoh_protocol::{
     core::{ExprId, WhatAmI, ZenohId},
@@ -41,7 +41,7 @@
     #[cfg(feature = "stats")]
     pub(crate) stats: Option<Arc<TransportStats>>,
     pub(crate) primitives: Arc<dyn crate::net::primitives::EPrimitives + Send + Sync>,
-    pub(crate) local_interests: HashMap<InterestId, (Interest, Option<Arc<Resource>>, bool)>,
+    pub(crate) local_interests: HashMap<InterestId, (InterestOptions, Option<Arc<Resource>>, bool)>,
     pub(crate) remote_key_interests: HashMap<InterestId, Option<Arc<Resource>>>,
     pub(crate) local_mappings: HashMap<ExprId, Arc<Resource>>,
     pub(crate) remote_mappings: HashMap<ExprId, Arc<Resource>>,
@@ -164,8 +164,67 @@
 }
 
 impl Primitives for Face {
-    fn send_interest(&self, _msg: zenoh_protocol::network::Interest) {
-        todo!()
+    fn send_interest(&self, msg: zenoh_protocol::network::Interest) {
+        let ctrl_lock = zlock!(self.tables.ctrl_lock);
+        if msg.mode != InterestMode::Final {
+            if msg.options.keyexprs() && msg.mode != InterestMode::Current {
+                register_expr_interest(
+                    &self.tables,
+                    &mut self.state.clone(),
+                    msg.id,
+                    msg.wire_expr.as_ref(),
+                );
+            }
+            if msg.options.subscribers() {
+                declare_sub_interest(
+                    ctrl_lock.as_ref(),
+                    &self.tables,
+                    &mut self.state.clone(),
+                    msg.id,
+                    msg.wire_expr.as_ref(),
+                    msg.mode,
+                    msg.options.aggregate(),
+                );
+            }
+            if msg.options.queryables() {
+                declare_qabl_interest(
+                    ctrl_lock.as_ref(),
+                    &self.tables,
+                    &mut self.state.clone(),
+                    msg.id,
+                    msg.wire_expr.as_ref(),
+                    msg.mode,
+                    msg.options.aggregate(),
+                );
+            }
+            if msg.mode != InterestMode::Future {
+                self.state.primitives.send_declare(RoutingContext::new_out(
+                    Declare {
+                        interest_id: Some(msg.id),
+                        ext_qos: ext::QoSType::DECLARE,
+                        ext_tstamp: None,
+                        ext_nodeid: ext::NodeIdType::DEFAULT,
+                        body: DeclareBody::DeclareFinal,
+                    },
+                    self.clone(),
+                ));
+            }
+        } else {
+            unregister_expr_interest(&self.tables, &mut self.state.clone(), msg.id);
+            undeclare_sub_interest(
+                ctrl_lock.as_ref(),
+                &self.tables,
+                &mut self.state.clone(),
+                msg.id,
+            );
+            undeclare_qabl_interest(
+                ctrl_lock.as_ref(),
+                &self.tables,
+                &mut self.state.clone(),
+                msg.id,
+            );
+        }
+        drop(ctrl_lock);
     }
 
     fn send_declare(&self, msg: zenoh_protocol::network::Declare) {
@@ -219,89 +278,20 @@
                     msg.ext_nodeid.node_id,
                 );
             }
-<<<<<<< HEAD
             zenoh_protocol::network::DeclareBody::DeclareToken(m) => {
                 log::warn!("Received unsupported {m:?}")
             }
             zenoh_protocol::network::DeclareBody::UndeclareToken(m) => {
                 log::warn!("Received unsupported {m:?}")
             }
-            zenoh_protocol::network::DeclareBody::DeclareInterest(m) => match msg.mode {
-                DeclareMode::Request(id) | DeclareMode::RequestContinuous(id) => {
-                    if m.interest.keyexprs()
-                        && matches!(msg.mode, DeclareMode::RequestContinuous(_))
-                    {
-                        register_expr_interest(
-                            &self.tables,
-                            &mut self.state.clone(),
-                            id,
-                            m.wire_expr.as_ref(),
-                        );
-                    }
-                    if m.interest.subscribers() {
-                        declare_sub_interest(
-                            ctrl_lock.as_ref(),
-                            &self.tables,
-                            &mut self.state.clone(),
-                            id,
-                            m.wire_expr.as_ref(),
-                            matches!(msg.mode, DeclareMode::RequestContinuous(_)),
-                            m.interest.aggregate(),
-                        );
-                    }
-                    if m.interest.queryables() {
-                        declare_qabl_interest(
-                            ctrl_lock.as_ref(),
-                            &self.tables,
-                            &mut self.state.clone(),
-                            id,
-                            m.wire_expr.as_ref(),
-                            matches!(msg.mode, DeclareMode::RequestContinuous(_)),
-                            m.interest.aggregate(),
-                        );
-                    }
-                    self.state.primitives.send_declare(RoutingContext::new_out(
-                        Declare {
-                            mode: DeclareMode::Response(id),
-                            ext_qos: ext::QoSType::DECLARE,
-                            ext_tstamp: None,
-                            ext_nodeid: ext::NodeIdType::DEFAULT,
-                            body: DeclareBody::DeclareFinal(DeclareFinal),
-                        },
-                        self.clone(),
-                    ));
-                }
-                _ => log::debug!("Received invalid DeclareInterest in a {:?}!", msg.mode),
-            },
-            zenoh_protocol::network::DeclareBody::DeclareFinal(_) => match msg.mode {
-                DeclareMode::Response(id) => {
+            zenoh_protocol::network::DeclareBody::DeclareFinal => {
+                if let Some(id) = msg.interest_id {
                     get_mut_unchecked(&mut self.state.clone())
                         .local_interests
                         .entry(id)
                         .and_modify(|interest| interest.2 = true);
                 }
-                DeclareMode::RequestContinuous(id) => {
-                    unregister_expr_interest(&self.tables, &mut self.state.clone(), id);
-                    undeclare_sub_interest(
-                        ctrl_lock.as_ref(),
-                        &self.tables,
-                        &mut self.state.clone(),
-                        id,
-                    );
-                    undeclare_qabl_interest(
-                        ctrl_lock.as_ref(),
-                        &self.tables,
-                        &mut self.state.clone(),
-                        id,
-                    );
-                }
-                _ => log::debug!("Received invalid DeclareFinal in a {:?}!", msg.mode),
-            },
-=======
-            zenoh_protocol::network::DeclareBody::DeclareToken(_m) => todo!(),
-            zenoh_protocol::network::DeclareBody::UndeclareToken(_m) => todo!(),
-            zenoh_protocol::network::DeclareBody::DeclareFinal => todo!(),
->>>>>>> a80ce2bd
+            }
         }
         drop(ctrl_lock);
     }
