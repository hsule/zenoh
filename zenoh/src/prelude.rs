--- conflicted
+++ resolved
@@ -31,12 +31,10 @@
         writer::HasWriter,
     };
     pub use zenoh_core::Resolve;
-<<<<<<< HEAD
 
-    pub(crate) type Id = u32;
-=======
     pub use zenoh_protocol::core::{EndPoint, Locator, ZenohId};
->>>>>>> a8cdbbe8
+    #[zenoh_macros::unstable]
+    pub use zenoh_protocol::core::{EntityGlobalId, EntityId};
 
     pub use crate::config::{self, Config, ValidatedMap};
     pub use crate::handlers::IntoCallbackReceiverPair;
@@ -62,22 +60,6 @@
     #[zenoh_macros::unstable]
     pub use crate::publication::PublisherDeclarations;
     pub use zenoh_protocol::core::{CongestionControl, Reliability, WhatAmI};
-<<<<<<< HEAD
-
-    /// A [`Locator`] contains a choice of protocol, an address and port, as well as optional additional properties to work with.
-    pub use zenoh_protocol::core::EndPoint;
-    /// The global unique id of a zenoh entity.
-    #[zenoh_macros::unstable]
-    pub use zenoh_protocol::core::EntityGlobalId;
-    /// The unique id of a zenoh entity inside it's parent [`Session`].
-    #[zenoh_macros::unstable]
-    pub use zenoh_protocol::core::EntityId;
-    /// A [`Locator`] contains a choice of protocol, an address and port, as well as optional additional properties to work with.
-    pub use zenoh_protocol::core::Locator;
-    /// The global unique id of a zenoh peer.
-    pub use zenoh_protocol::core::ZenohId;
-=======
->>>>>>> a8cdbbe8
 }
 
 /// Prelude to import when using Zenoh's sync API.
