//
// Copyright (c) 2023 ZettaScale Technology
//
// This program and the accompanying materials are made available under the
// terms of the Eclipse Public License 2.0 which is available at
// http://www.eclipse.org/legal/epl-2.0, or the Apache License, Version 2.0
// which is available at https://www.apache.org/licenses/LICENSE-2.0.
//
// SPDX-License-Identifier: EPL-2.0 OR Apache-2.0
//
// Contributors:
//   ZettaScale Zenoh Team, <zenoh@zettascale.tech>
//

//! Publishing primitives.
use crate::encoding::Encoding;
use crate::key_expr::KeyExpr;
use crate::net::primitives::Primitives;
use crate::payload::Payload;
#[zenoh_macros::unstable]
use crate::sample::Attachment;
<<<<<<< HEAD
use crate::sample::DataInfo;
use crate::sample::QoS;
#[zenoh_macros::unstable]
use crate::sample::SourceInfo;
use crate::Encoding;
=======
use crate::sample::{DataInfo, QoS, Sample, SampleKind};
use crate::Locality;
>>>>>>> a8cdbbe8
use crate::SessionRef;
use crate::Undeclarable;
#[cfg(feature = "unstable")]
use crate::{
    handlers::{Callback, DefaultHandler, IntoCallbackReceiverPair},
    Id,
};
use std::future::Ready;
use zenoh_core::{zread, AsyncResolve, Resolvable, Resolve, SyncResolve};
use zenoh_keyexpr::keyexpr;
use zenoh_protocol::network::push::ext;
use zenoh_protocol::network::Mapping;
use zenoh_protocol::network::Push;
#[zenoh_macros::unstable]
use zenoh_protocol::zenoh::ext::SourceInfoType;
use zenoh_protocol::zenoh::Del;
use zenoh_protocol::zenoh::PushBody;
use zenoh_protocol::zenoh::Put;
use zenoh_result::ZResult;

/// The kind of congestion control.
pub use zenoh_protocol::core::CongestionControl;

/// A builder for initializing a [`delete`](crate::Session::delete) operation.
///
/// # Examples
/// ```
/// # async_std::task::block_on(async {
/// use zenoh::prelude::r#async::*;
/// use zenoh::publication::CongestionControl;
///
/// let session = zenoh::open(config::peer()).res().await.unwrap();
/// session
///     .delete("key/expression")
///     .res()
///     .await
///     .unwrap();
/// # })
/// ```
pub type DeleteBuilder<'a, 'b> = PutBuilder<'a, 'b>;

/// A builder for initializing a [`put`](crate::Session::put) operation.
///
/// # Examples
/// ```
/// # async_std::task::block_on(async {
/// use zenoh::prelude::r#async::*;
/// use zenoh::publication::CongestionControl;
///
/// let session = zenoh::open(config::peer()).res().await.unwrap();
/// session
///     .put("key/expression", "payload")
///     .with_encoding(Encoding::TEXT_PLAIN)
///     .congestion_control(CongestionControl::Block)
///     .res()
///     .await
///     .unwrap();
/// # })
/// ```
#[must_use = "Resolvables do nothing unless you resolve them using the `res` method from either `SyncResolve` or `AsyncResolve`"]
#[derive(Debug, Clone)]
pub struct PutBuilder<'a, 'b> {
    pub(crate) publisher: PublisherBuilder<'a, 'b>,
    pub(crate) payload: Payload,
    pub(crate) kind: SampleKind,
    pub(crate) encoding: Encoding,
    #[cfg(feature = "unstable")]
    pub(crate) attachment: Option<Attachment>,
}

impl PutBuilder<'_, '_> {
    /// Change the `congestion_control` to apply when routing the data.
    #[inline]
    pub fn congestion_control(mut self, congestion_control: CongestionControl) -> Self {
        self.publisher = self.publisher.congestion_control(congestion_control);
        self
    }

    /// Change the priority of the written data.
    #[inline]
    pub fn priority(mut self, priority: Priority) -> Self {
        self.publisher = self.publisher.priority(priority);
        self
    }

    /// Restrict the matching subscribers that will receive the published data
    /// to the ones that have the given [`Locality`](crate::prelude::Locality).
    #[zenoh_macros::unstable]
    #[inline]
    pub fn allowed_destination(mut self, destination: Locality) -> Self {
        self.publisher = self.publisher.allowed_destination(destination);
        self
    }

    /// Set the [`Encoding`] of the written data.
    #[inline]
    pub fn with_encoding<IntoEncoding>(mut self, encoding: IntoEncoding) -> Self
    where
        IntoEncoding: Into<Encoding>,
    {
        self.encoding = encoding.into();
        self
    }

    #[zenoh_macros::unstable]
    /// Attach user-provided data to the written data.
    pub fn with_attachment(mut self, attachment: Attachment) -> Self {
        self.attachment = Some(attachment);
        self
    }
}

impl Resolvable for PutBuilder<'_, '_> {
    type To = ZResult<()>;
}

impl SyncResolve for PutBuilder<'_, '_> {
    #[inline]
    fn res_sync(self) -> <Self as Resolvable>::To {
        let PublisherBuilder {
            session,
            key_expr,
            congestion_control,
            priority,
            destination,
        } = self.publisher;

        let publisher = Publisher {
            session,
            #[cfg(feature = "unstable")]
            eid: 0, // This is a one shot Publisher
            key_expr: key_expr?,
            congestion_control,
            priority,
            destination,
        };

        resolve_put(
            &publisher,
            self.payload,
            self.kind,
            self.encoding,
            #[cfg(feature = "unstable")]
            None,
            #[cfg(feature = "unstable")]
            self.attachment,
        )
    }
}

impl AsyncResolve for PutBuilder<'_, '_> {
    type Future = Ready<Self::To>;

    fn res_async(self) -> Self::Future {
        std::future::ready(self.res_sync())
    }
}

use futures::Sink;
use std::convert::TryFrom;
use std::convert::TryInto;
use std::pin::Pin;
use std::task::{Context, Poll};
use zenoh_result::Error;

#[zenoh_macros::unstable]
#[derive(Clone)]
pub enum PublisherRef<'a> {
    Borrow(&'a Publisher<'a>),
    Shared(std::sync::Arc<Publisher<'static>>),
}

#[zenoh_macros::unstable]
impl<'a> std::ops::Deref for PublisherRef<'a> {
    type Target = Publisher<'a>;

    fn deref(&self) -> &Self::Target {
        match self {
            PublisherRef::Borrow(b) => b,
            PublisherRef::Shared(s) => s,
        }
    }
}

#[zenoh_macros::unstable]
impl std::fmt::Debug for PublisherRef<'_> {
    fn fmt(&self, f: &mut std::fmt::Formatter<'_>) -> std::fmt::Result {
        match self {
            PublisherRef::Borrow(b) => Publisher::fmt(b, f),
            PublisherRef::Shared(s) => Publisher::fmt(s, f),
        }
    }
}

/// A publisher that allows to send data through a stream.
///
/// Publishers are automatically undeclared when dropped.
///
/// # Examples
/// ```
/// # async_std::task::block_on(async {
/// use zenoh::prelude::r#async::*;
///
/// let session = zenoh::open(config::peer()).res().await.unwrap().into_arc();
/// let publisher = session.declare_publisher("key/expression").res().await.unwrap();
/// publisher.put("value").res().await.unwrap();
/// # })
/// ```
///
///
/// `Publisher` implements the `Sink` trait which is useful to forward
/// streams to zenoh.
/// ```no_run
/// # async_std::task::block_on(async {
/// use futures::StreamExt;
/// use zenoh::prelude::r#async::*;
///
/// let session = zenoh::open(config::peer()).res().await.unwrap().into_arc();
/// let mut subscriber = session.declare_subscriber("key/expression").res().await.unwrap();
/// let publisher = session.declare_publisher("another/key/expression").res().await.unwrap();
/// subscriber.stream().map(Ok).forward(publisher).await.unwrap();
/// # })
/// ```
#[derive(Debug, Clone)]
pub struct Publisher<'a> {
    pub(crate) session: SessionRef<'a>,
    #[cfg(feature = "unstable")]
    pub(crate) eid: EntityId,
    pub(crate) key_expr: KeyExpr<'a>,
    pub(crate) congestion_control: CongestionControl,
    pub(crate) priority: Priority,
    pub(crate) destination: Locality,
}

impl<'a> Publisher<'a> {
    /// Returns the [`EntityGlobalId`] of this Publisher.
    ///
    /// # Examples
    /// ```
    /// # async_std::task::block_on(async {
    /// use zenoh::prelude::r#async::*;
    ///
    /// let session = zenoh::open(config::peer()).res().await.unwrap();
    /// let publisher = session.declare_publisher("key/expression")
    ///     .res()
    ///     .await
    ///     .unwrap();
    /// let publisher_id = publisher.id();
    /// # })
    /// ```
    #[zenoh_macros::unstable]
    pub fn id(&self) -> EntityGlobalId {
        EntityGlobalId {
            zid: self.session.zid(),
            eid: self.eid,
        }
    }

    pub fn key_expr(&self) -> &KeyExpr<'a> {
        &self.key_expr
    }

    /// Change the `congestion_control` to apply when routing the data.
    #[inline]
    pub fn congestion_control(mut self, congestion_control: CongestionControl) -> Self {
        self.congestion_control = congestion_control;
        self
    }

    /// Change the priority of the written data.
    #[inline]
    pub fn priority(mut self, priority: Priority) -> Self {
        self.priority = priority;
        self
    }

    /// Restrict the matching subscribers that will receive the published data
    /// to the ones that have the given [`Locality`](crate::prelude::Locality).
    #[zenoh_macros::unstable]
    #[inline]
    pub fn allowed_destination(mut self, destination: Locality) -> Self {
        self.destination = destination;
        self
    }

    /// Consumes the given `Publisher`, returning a thread-safe reference-counting
    /// pointer to it (`Arc<Publisher>`). This is equivalent to `Arc::new(Publisher)`.
    ///
    /// This is useful to share ownership of the `Publisher` between several threads
    /// and tasks. It also alows to create [`MatchingListener`] with static
    /// lifetime that can be moved to several threads and tasks.
    ///
    /// Note: the given zenoh `Publisher` will be undeclared when the last reference to
    /// it is dropped.
    ///
    /// # Examples
    /// ```no_run
    /// # async_std::task::block_on(async {
    /// use zenoh::prelude::r#async::*;
    ///
    /// let session = zenoh::open(config::peer()).res().await.unwrap().into_arc();
    /// let publisher = session.declare_publisher("key/expression").res().await.unwrap().into_arc();
    /// let matching_listener = publisher.matching_listener().res().await.unwrap();
    ///
    /// async_std::task::spawn(async move {
    ///     while let Ok(matching_status) = matching_listener.recv_async().await {
    ///         if matching_status.matching_subscribers() {
    ///             println!("Publisher has matching subscribers.");
    ///         } else {
    ///             println!("Publisher has NO MORE matching subscribers.");
    ///         }
    ///     }
    /// }).await;
    /// # })
    /// ```
    #[zenoh_macros::unstable]
    pub fn into_arc(self) -> std::sync::Arc<Self> {
        std::sync::Arc::new(self)
    }

    fn _write(&self, kind: SampleKind, payload: Payload) -> Publication {
        Publication {
            publisher: self,
            payload,
            kind,
            encoding: Encoding::ZENOH_BYTES,
            #[cfg(feature = "unstable")]
            source_info: None,
            #[cfg(feature = "unstable")]
            attachment: None,
        }
    }

    /// Send data with [`kind`](SampleKind) (Put or Delete).
    ///
    /// # Examples
    /// ```
    /// # async_std::task::block_on(async {
    /// use zenoh::prelude::r#async::*;
    ///
    /// let session = zenoh::open(config::peer()).res().await.unwrap().into_arc();
    /// let publisher = session.declare_publisher("key/expression").res().await.unwrap();
    /// publisher.write(SampleKind::Put, "payload").res().await.unwrap();
    /// # })
    /// ```
    pub fn write<IntoPayload>(&self, kind: SampleKind, value: IntoPayload) -> Publication
    where
        IntoPayload: Into<Payload>,
    {
        self._write(kind, value.into())
    }

    /// Put data.
    ///
    /// # Examples
    /// ```
    /// # async_std::task::block_on(async {
    /// use zenoh::prelude::r#async::*;
    ///
    /// let session = zenoh::open(config::peer()).res().await.unwrap().into_arc();
    /// let publisher = session.declare_publisher("key/expression").res().await.unwrap();
    /// publisher.put("value").res().await.unwrap();
    /// # })
    /// ```
    #[inline]
    pub fn put<IntoPayload>(&self, payload: IntoPayload) -> Publication
    where
        IntoPayload: Into<Payload>,
    {
        self._write(SampleKind::Put, payload.into())
    }

    /// Delete data.
    ///
    /// # Examples
    /// ```
    /// # async_std::task::block_on(async {
    /// use zenoh::prelude::r#async::*;
    ///
    /// let session = zenoh::open(config::peer()).res().await.unwrap().into_arc();
    /// let publisher = session.declare_publisher("key/expression").res().await.unwrap();
    /// publisher.delete().res().await.unwrap();
    /// # })
    /// ```
    pub fn delete(&self) -> Publication {
        self._write(SampleKind::Delete, Payload::empty())
    }

    /// Return the [`MatchingStatus`] of the publisher.
    ///
    /// [`MatchingStatus::matching_subscribers`] will return true if there exist Subscribers
    /// matching the Publisher's key expression and false otherwise.
    ///
    /// # Examples
    /// ```
    /// # async_std::task::block_on(async {
    /// use zenoh::prelude::r#async::*;
    ///
    /// let session = zenoh::open(config::peer()).res().await.unwrap().into_arc();
    /// let publisher = session.declare_publisher("key/expression").res().await.unwrap();
    /// let matching_subscribers: bool = publisher
    ///     .matching_status()
    ///     .res()
    ///     .await
    ///     .unwrap()
    ///     .matching_subscribers();
    /// # })
    /// ```
    #[zenoh_macros::unstable]
    pub fn matching_status(&self) -> impl Resolve<ZResult<MatchingStatus>> + '_ {
        zenoh_core::ResolveFuture::new(async move {
            self.session
                .matching_status(self.key_expr(), self.destination)
        })
    }

    /// Return a [`MatchingListener`] for this Publisher.
    ///
    /// The [`MatchingListener`] that will send a notification each time the [`MatchingStatus`] of
    /// the Publisher changes.
    ///
    /// # Examples
    /// ```no_run
    /// # async_std::task::block_on(async {
    /// use zenoh::prelude::r#async::*;
    ///
    /// let session = zenoh::open(config::peer()).res().await.unwrap();
    /// let publisher = session.declare_publisher("key/expression").res().await.unwrap();
    /// let matching_listener = publisher.matching_listener().res().await.unwrap();
    /// while let Ok(matching_status) = matching_listener.recv_async().await {
    ///     if matching_status.matching_subscribers() {
    ///         println!("Publisher has matching subscribers.");
    ///     } else {
    ///         println!("Publisher has NO MORE matching subscribers.");
    ///     }
    /// }
    /// # })
    /// ```
    #[zenoh_macros::unstable]
    pub fn matching_listener(&self) -> MatchingListenerBuilder<'_, DefaultHandler> {
        MatchingListenerBuilder {
            publisher: PublisherRef::Borrow(self),
            handler: DefaultHandler,
        }
    }

    /// Undeclares the [`Publisher`], informing the network that it needn't optimize publications for its key expression anymore.
    ///
    /// # Examples
    /// ```
    /// # async_std::task::block_on(async {
    /// use zenoh::prelude::r#async::*;
    ///
    /// let session = zenoh::open(config::peer()).res().await.unwrap();
    /// let publisher = session.declare_publisher("key/expression").res().await.unwrap();
    /// publisher.undeclare().res().await.unwrap();
    /// # })
    /// ```
    pub fn undeclare(self) -> impl Resolve<ZResult<()>> + 'a {
        Undeclarable::undeclare_inner(self, ())
    }
}

/// Functions to create zenoh entities with `'static` lifetime.
///
/// This trait contains functions to create zenoh entities like
/// [`MatchingListener`] with a `'static` lifetime.
/// This is useful to move zenoh entities to several threads and tasks.
///
/// This trait is implemented for `Arc<Publisher>`.
///
/// # Examples
/// ```no_run
/// # async_std::task::block_on(async {
/// use zenoh::prelude::r#async::*;
///
/// let session = zenoh::open(config::peer()).res().await.unwrap().into_arc();
/// let publisher = session.declare_publisher("key/expression").res().await.unwrap().into_arc();
/// let matching_listener = publisher.matching_listener().res().await.unwrap();
///
/// async_std::task::spawn(async move {
///     while let Ok(matching_status) = matching_listener.recv_async().await {
///         if matching_status.matching_subscribers() {
///             println!("Publisher has matching subscribers.");
///         } else {
///             println!("Publisher has NO MORE matching subscribers.");
///         }
///     }
/// }).await;
/// # })
/// ```
#[zenoh_macros::unstable]
pub trait PublisherDeclarations {
    /// # Examples
    /// ```no_run
    /// # async_std::task::block_on(async {
    /// use zenoh::prelude::r#async::*;
    ///
    /// let session = zenoh::open(config::peer()).res().await.unwrap().into_arc();
    /// let publisher = session.declare_publisher("key/expression").res().await.unwrap().into_arc();
    /// let matching_listener = publisher.matching_listener().res().await.unwrap();
    ///
    /// async_std::task::spawn(async move {
    ///     while let Ok(matching_status) = matching_listener.recv_async().await {
    ///         if matching_status.matching_subscribers() {
    ///             println!("Publisher has matching subscribers.");
    ///         } else {
    ///             println!("Publisher has NO MORE matching subscribers.");
    ///         }
    ///     }
    /// }).await;
    /// # })
    /// ```
    #[zenoh_macros::unstable]
    fn matching_listener(&self) -> MatchingListenerBuilder<'static, DefaultHandler>;
}

#[zenoh_macros::unstable]
impl PublisherDeclarations for std::sync::Arc<Publisher<'static>> {
    /// # Examples
    /// ```no_run
    /// # async_std::task::block_on(async {
    /// use zenoh::prelude::r#async::*;
    ///
    /// let session = zenoh::open(config::peer()).res().await.unwrap().into_arc();
    /// let publisher = session.declare_publisher("key/expression").res().await.unwrap().into_arc();
    /// let matching_listener = publisher.matching_listener().res().await.unwrap();
    ///
    /// async_std::task::spawn(async move {
    ///     while let Ok(matching_status) = matching_listener.recv_async().await {
    ///         if matching_status.matching_subscribers() {
    ///             println!("Publisher has matching subscribers.");
    ///         } else {
    ///             println!("Publisher has NO MORE matching subscribers.");
    ///         }
    ///     }
    /// }).await;
    /// # })
    /// ```
    #[zenoh_macros::unstable]
    fn matching_listener(&self) -> MatchingListenerBuilder<'static, DefaultHandler> {
        MatchingListenerBuilder {
            publisher: PublisherRef::Shared(self.clone()),
            handler: DefaultHandler,
        }
    }
}

impl<'a> Undeclarable<(), PublisherUndeclaration<'a>> for Publisher<'a> {
    fn undeclare_inner(self, _: ()) -> PublisherUndeclaration<'a> {
        PublisherUndeclaration { publisher: self }
    }
}

/// A [`Resolvable`] returned when undeclaring a publisher.
///
/// # Examples
/// ```
/// # async_std::task::block_on(async {
/// use zenoh::prelude::r#async::*;
///
/// let session = zenoh::open(config::peer()).res().await.unwrap();
/// let publisher = session.declare_publisher("key/expression").res().await.unwrap();
/// publisher.undeclare().res().await.unwrap();
/// # })
/// ```
#[must_use = "Resolvables do nothing unless you resolve them using the `res` method from either `SyncResolve` or `AsyncResolve`"]
pub struct PublisherUndeclaration<'a> {
    publisher: Publisher<'a>,
}

impl Resolvable for PublisherUndeclaration<'_> {
    type To = ZResult<()>;
}

impl SyncResolve for PublisherUndeclaration<'_> {
    fn res_sync(mut self) -> <Self as Resolvable>::To {
        let Publisher {
            session, key_expr, ..
        } = &self.publisher;
        session
            .undeclare_publication_intent(key_expr.clone())
            .res_sync()?;
        self.publisher.key_expr = unsafe { keyexpr::from_str_unchecked("") }.into();
        Ok(())
    }
}

impl AsyncResolve for PublisherUndeclaration<'_> {
    type Future = Ready<Self::To>;

    fn res_async(self) -> Self::Future {
        std::future::ready(self.res_sync())
    }
}

impl Drop for Publisher<'_> {
    fn drop(&mut self) {
        if !self.key_expr.is_empty() {
            let _ = self
                .session
                .undeclare_publication_intent(self.key_expr.clone())
                .res_sync();
        }
    }
}

/// A [`Resolvable`] returned by [`Publisher::put()`](Publisher::put),
/// [`Publisher::delete()`](Publisher::delete) and [`Publisher::write()`](Publisher::write).
#[must_use = "Resolvables do nothing unless you resolve them using the `res` method from either `SyncResolve` or `AsyncResolve`"]
pub struct Publication<'a> {
    publisher: &'a Publisher<'a>,
    payload: Payload,
    kind: SampleKind,
    encoding: Encoding,
    #[cfg(feature = "unstable")]
    pub(crate) source_info: Option<SourceInfo>,
    #[cfg(feature = "unstable")]
    pub(crate) attachment: Option<Attachment>,
}

impl<'a> Publication<'a> {
    pub fn with_encoding(mut self, encoding: Encoding) -> Self {
        self.encoding = encoding;
        self
    }

    #[zenoh_macros::unstable]
    pub fn with_attachment(mut self, attachment: Attachment) -> Self {
        self.attachment = Some(attachment);
        self
    }

    /// Send data with the given [`SourceInfo`].
    ///
    /// # Examples
    /// ```
    /// # async_std::task::block_on(async {
    /// use zenoh::prelude::r#async::*;
    ///
    /// let session = zenoh::open(config::peer()).res().await.unwrap();
    /// let publisher = session.declare_publisher("key/expression").res().await.unwrap();
    /// publisher.put("Value").with_source_info(SourceInfo {
    ///     source_id: Some(publisher.id()),
    ///     source_sn: Some(0),
    /// }).res().await.unwrap();
    /// # })
    /// ```
    #[zenoh_macros::unstable]
    pub fn with_source_info(mut self, source_info: SourceInfo) -> Self {
        self.source_info = Some(source_info);
        self
    }
}

impl Resolvable for Publication<'_> {
    type To = ZResult<()>;
}

impl SyncResolve for Publication<'_> {
    fn res_sync(self) -> <Self as Resolvable>::To {
        resolve_put(
            self.publisher,
            self.payload,
            self.kind,
            self.encoding,
            #[cfg(feature = "unstable")]
            self.source_info,
            #[cfg(feature = "unstable")]
            self.attachment,
        )
    }
}

impl AsyncResolve for Publication<'_> {
    type Future = Ready<Self::To>;

    fn res_async(self) -> Self::Future {
        std::future::ready(self.res_sync())
    }
}

impl<'a> Sink<Sample> for Publisher<'a> {
    type Error = Error;

    #[inline]
    fn poll_ready(self: Pin<&mut Self>, _cx: &mut Context) -> Poll<Result<(), Self::Error>> {
        Poll::Ready(Ok(()))
    }

    #[inline]
    fn start_send(self: Pin<&mut Self>, item: Sample) -> Result<(), Self::Error> {
        Publication {
            publisher: &self,
            payload: item.payload,
            kind: item.kind,
            encoding: item.encoding,
            #[cfg(feature = "unstable")]
            attachment: item.attachment,
        }
        .res_sync()
    }

    #[inline]
    fn poll_flush(self: Pin<&mut Self>, _cx: &mut Context) -> Poll<Result<(), Self::Error>> {
        Poll::Ready(Ok(()))
    }

    #[inline]
    fn poll_close(self: Pin<&mut Self>, _cx: &mut Context) -> Poll<Result<(), Self::Error>> {
        Poll::Ready(Ok(()))
    }
}

/// A builder for initializing a [`Publisher`].
///
/// # Examples
/// ```
/// # async_std::task::block_on(async {
/// use zenoh::prelude::r#async::*;
/// use zenoh::publication::CongestionControl;
///
/// let session = zenoh::open(config::peer()).res().await.unwrap();
/// let publisher = session
///     .declare_publisher("key/expression")
///     .congestion_control(CongestionControl::Block)
///     .res()
///     .await
///     .unwrap();
/// # })
/// ```
#[must_use = "Resolvables do nothing unless you resolve them using the `res` method from either `SyncResolve` or `AsyncResolve`"]
#[derive(Debug)]
pub struct PublisherBuilder<'a, 'b: 'a> {
    pub(crate) session: SessionRef<'a>,
    pub(crate) key_expr: ZResult<KeyExpr<'b>>,
    pub(crate) congestion_control: CongestionControl,
    pub(crate) priority: Priority,
    pub(crate) destination: Locality,
}

impl<'a, 'b> Clone for PublisherBuilder<'a, 'b> {
    fn clone(&self) -> Self {
        Self {
            session: self.session.clone(),
            key_expr: match &self.key_expr {
                Ok(k) => Ok(k.clone()),
                Err(e) => Err(zerror!("Cloned KE Error: {}", e).into()),
            },
            congestion_control: self.congestion_control,
            priority: self.priority,
            destination: self.destination,
        }
    }
}

impl<'a, 'b> PublisherBuilder<'a, 'b> {
    /// Change the `congestion_control` to apply when routing the data.
    #[inline]
    pub fn congestion_control(mut self, congestion_control: CongestionControl) -> Self {
        self.congestion_control = congestion_control;
        self
    }

    /// Change the priority of the written data.
    #[inline]
    pub fn priority(mut self, priority: Priority) -> Self {
        self.priority = priority;
        self
    }

    /// Restrict the matching subscribers that will receive the published data
    /// to the ones that have the given [`Locality`](crate::prelude::Locality).
    #[zenoh_macros::unstable]
    #[inline]
    pub fn allowed_destination(mut self, destination: Locality) -> Self {
        self.destination = destination;
        self
    }
}

impl<'a, 'b> Resolvable for PublisherBuilder<'a, 'b> {
    type To = ZResult<Publisher<'a>>;
}

impl<'a, 'b> SyncResolve for PublisherBuilder<'a, 'b> {
    fn res_sync(self) -> <Self as Resolvable>::To {
        let mut key_expr = self.key_expr?;
        if !key_expr.is_fully_optimized(&self.session) {
            let session_id = self.session.id;
            let expr_id = self.session.declare_prefix(key_expr.as_str()).res_sync();
            let prefix_len = key_expr
                .len()
                .try_into()
                .expect("How did you get a key expression with a length over 2^32!?");
            key_expr = match key_expr.0 {
                crate::key_expr::KeyExprInner::Borrowed(key_expr)
                | crate::key_expr::KeyExprInner::BorrowedWire { key_expr, .. } => {
                    KeyExpr(crate::key_expr::KeyExprInner::BorrowedWire {
                        key_expr,
                        expr_id,
                        mapping: Mapping::Sender,
                        prefix_len,
                        session_id,
                    })
                }
                crate::key_expr::KeyExprInner::Owned(key_expr)
                | crate::key_expr::KeyExprInner::Wire { key_expr, .. } => {
                    KeyExpr(crate::key_expr::KeyExprInner::Wire {
                        key_expr,
                        expr_id,
                        mapping: Mapping::Sender,
                        prefix_len,
                        session_id,
                    })
                }
            }
        }
        self.session
            .declare_publication_intent(key_expr.clone())
            .res_sync()?;
        #[cfg(feature = "unstable")]
        let eid = self.session.runtime.next_id();
        let publisher = Publisher {
            session: self.session,
            #[cfg(feature = "unstable")]
            eid,
            key_expr,
            congestion_control: self.congestion_control,
            priority: self.priority,
            destination: self.destination,
        };
        log::trace!("publish({:?})", publisher.key_expr);
        Ok(publisher)
    }
}

impl<'a, 'b> AsyncResolve for PublisherBuilder<'a, 'b> {
    type Future = Ready<Self::To>;

    fn res_async(self) -> Self::Future {
        std::future::ready(self.res_sync())
    }
}

fn resolve_put(
    publisher: &Publisher<'_>,
    payload: Payload,
    kind: SampleKind,
<<<<<<< HEAD
    #[cfg(feature = "unstable")] source_info: Option<SourceInfo>,
=======
    encoding: Encoding,
>>>>>>> a8cdbbe8
    #[cfg(feature = "unstable")] attachment: Option<Attachment>,
) -> ZResult<()> {
    log::trace!("write({:?}, [...])", &publisher.key_expr);
    let primitives = zread!(publisher.session.state)
        .primitives
        .as_ref()
        .unwrap()
        .clone();
    let timestamp = publisher.session.runtime.new_timestamp();

    if publisher.destination != Locality::SessionLocal {
        primitives.send_push(Push {
            wire_expr: publisher.key_expr.to_wire(&publisher.session).to_owned(),
            ext_qos: ext::QoSType::new(
                publisher.priority.into(),
                publisher.congestion_control,
                false,
            ),
            ext_tstamp: None,
            ext_nodeid: ext::NodeIdType::DEFAULT,
            payload: match kind {
                SampleKind::Put => {
                    #[allow(unused_mut)]
                    let mut ext_attachment = None;
                    #[cfg(feature = "unstable")]
                    {
                        if let Some(attachment) = attachment.clone() {
                            ext_attachment = Some(attachment.into());
                        }
                    }
                    PushBody::Put(Put {
                        timestamp,
<<<<<<< HEAD
                        encoding: value.encoding.clone(),
                        #[cfg(feature = "unstable")]
                        ext_sinfo: source_info.map(|s| SourceInfoType {
                            id: s.source_id.unwrap_or_default(),
                            sn: s.source_sn.unwrap_or_default() as u32,
                        }),
                        #[cfg(not(feature = "unstable"))]
=======
                        encoding: encoding.clone().into(),
>>>>>>> a8cdbbe8
                        ext_sinfo: None,
                        #[cfg(feature = "shared-memory")]
                        ext_shm: None,
                        ext_attachment,
                        ext_unknown: vec![],
                        payload: payload.clone().into(),
                    })
                }
                SampleKind::Delete => {
                    #[allow(unused_mut)]
                    let mut ext_attachment = None;
                    #[cfg(feature = "unstable")]
                    {
                        if let Some(attachment) = attachment.clone() {
                            ext_attachment = Some(attachment.into());
                        }
                    }
                    PushBody::Del(Del {
                        timestamp,
                        #[cfg(feature = "unstable")]
                        ext_sinfo: source_info.map(|s| SourceInfoType {
                            id: s.source_id.unwrap_or_default(),
                            sn: s.source_sn.unwrap_or_default() as u32,
                        }),
                        #[cfg(not(feature = "unstable"))]
                        ext_sinfo: None,
                        ext_attachment,
                        ext_unknown: vec![],
                    })
                }
            },
        });
    }
    if publisher.destination != Locality::Remote {
        let data_info = DataInfo {
            kind,
            encoding: Some(encoding),
            timestamp,
            source_id: None,
            source_sn: None,
            qos: QoS::from(ext::QoSType::new(
                publisher.priority.into(),
                publisher.congestion_control,
                false,
            )),
        };

        publisher.session.handle_data(
            true,
            &publisher.key_expr.to_wire(&publisher.session),
            Some(data_info),
            payload.into(),
            #[cfg(feature = "unstable")]
            attachment,
        );
    }
    Ok(())
}

/// The Priority of zenoh messages.
#[derive(Debug, Default, Copy, Clone, PartialEq, Eq)]
#[repr(u8)]
pub enum Priority {
    RealTime = 1,
    InteractiveHigh = 2,
    InteractiveLow = 3,
    DataHigh = 4,
    #[default]
    Data = 5,
    DataLow = 6,
    Background = 7,
}

impl Priority {
    /// Default
    pub const DEFAULT: Self = Self::Data;
    /// The lowest Priority
    pub const MIN: Self = Self::Background;
    /// The highest Priority
    pub const MAX: Self = Self::RealTime;
    /// The number of available priorities
    pub const NUM: usize = 1 + Self::MIN as usize - Self::MAX as usize;
}

impl TryFrom<u8> for Priority {
    type Error = zenoh_result::Error;

    /// A Priority is identified by a numeric value.
    /// Lower the value, higher the priority.
    /// Higher the value, lower the priority.
    ///
    /// Admitted values are: 1-7.
    ///
    /// Highest priority: 1
    /// Lowest priority: 7
    fn try_from(priority: u8) -> Result<Self, Self::Error> {
        match priority {
            1 => Ok(Priority::RealTime),
            2 => Ok(Priority::InteractiveHigh),
            3 => Ok(Priority::InteractiveLow),
            4 => Ok(Priority::DataHigh),
            5 => Ok(Priority::Data),
            6 => Ok(Priority::DataLow),
            7 => Ok(Priority::Background),
            unknown => bail!(
                "{} is not a valid priority value. Admitted values are: [{}-{}].",
                unknown,
                Self::MAX as u8,
                Self::MIN as u8
            ),
        }
    }
}

type ProtocolPriority = zenoh_protocol::core::Priority;
impl From<Priority> for ProtocolPriority {
    fn from(prio: Priority) -> Self {
        // The Priority in the prelude differs from the Priority in the core protocol only from
        // the missing Control priority. The Control priority is reserved for zenoh internal use
        // and as such it is not exposed by the zenoh API. Nevertheless, the values of the
        // priorities which are common to the internal and public Priority enums are the same. Therefore,
        // it is possible to safely transmute from the public Priority enum toward the internal
        // Priority enum without risking to be in an invalid state.
        // For better robusteness, the correctness of the unsafe transmute operation is covered
        // by the unit test below.
        unsafe { std::mem::transmute::<Priority, zenoh_protocol::core::Priority>(prio) }
    }
}

impl TryFrom<ProtocolPriority> for Priority {
    type Error = zenoh_result::Error;
    fn try_from(priority: ProtocolPriority) -> Result<Self, Self::Error> {
        match priority {
            ProtocolPriority::Control => bail!("'Control' is not a valid priority value."),
            ProtocolPriority::RealTime => Ok(Priority::RealTime),
            ProtocolPriority::InteractiveHigh => Ok(Priority::InteractiveHigh),
            ProtocolPriority::InteractiveLow => Ok(Priority::InteractiveLow),
            ProtocolPriority::DataHigh => Ok(Priority::DataHigh),
            ProtocolPriority::Data => Ok(Priority::Data),
            ProtocolPriority::DataLow => Ok(Priority::DataLow),
            ProtocolPriority::Background => Ok(Priority::Background),
        }
    }
}

/// A struct that indicates if there exist Subscribers matching the Publisher's key expression.
///
/// # Examples
/// ```
/// # async_std::task::block_on(async {
/// use zenoh::prelude::r#async::*;
///
/// let session = zenoh::open(config::peer()).res().await.unwrap().into_arc();
/// let publisher = session.declare_publisher("key/expression").res().await.unwrap();
/// let matching_status = publisher.matching_status().res().await.unwrap();
/// # })
/// ```
#[zenoh_macros::unstable]
#[derive(Copy, Clone, Debug)]
pub struct MatchingStatus {
    pub(crate) matching: bool,
}

#[zenoh_macros::unstable]
impl MatchingStatus {
    /// Return true if there exist Subscribers matching the Publisher's key expression.
    ///
    /// # Examples
    /// ```
    /// # async_std::task::block_on(async {
    /// use zenoh::prelude::r#async::*;
    ///
    /// let session = zenoh::open(config::peer()).res().await.unwrap().into_arc();
    /// let publisher = session.declare_publisher("key/expression").res().await.unwrap();
    /// let matching_subscribers: bool = publisher
    ///     .matching_status()
    ///     .res()
    ///     .await
    ///     .unwrap()
    ///     .matching_subscribers();
    /// # })
    /// ```
    pub fn matching_subscribers(&self) -> bool {
        self.matching
    }
}

/// A builder for initializing a [`MatchingListener`].
#[zenoh_macros::unstable]
#[derive(Debug)]
pub struct MatchingListenerBuilder<'a, Handler> {
    pub(crate) publisher: PublisherRef<'a>,
    pub handler: Handler,
}

#[zenoh_macros::unstable]
impl<'a> MatchingListenerBuilder<'a, DefaultHandler> {
    /// Receive the MatchingStatuses for this listener with a callback.
    ///
    /// # Examples
    /// ```
    /// # async_std::task::block_on(async {
    /// use zenoh::prelude::r#async::*;
    ///
    /// let session = zenoh::open(config::peer()).res().await.unwrap();
    /// let publisher = session.declare_publisher("key/expression").res().await.unwrap();
    /// let matching_listener = publisher
    ///     .matching_listener()
    ///     .callback(|matching_status| {
    ///         if matching_status.matching_subscribers() {
    ///             println!("Publisher has matching subscribers.");
    ///         } else {
    ///             println!("Publisher has NO MORE matching subscribers.");
    ///         }
    ///     })
    ///     .res()
    ///     .await
    ///     .unwrap();
    /// # })
    /// ```
    #[inline]
    #[zenoh_macros::unstable]
    pub fn callback<Callback>(self, callback: Callback) -> MatchingListenerBuilder<'a, Callback>
    where
        Callback: Fn(MatchingStatus) + Send + Sync + 'static,
    {
        let MatchingListenerBuilder {
            publisher,
            handler: _,
        } = self;
        MatchingListenerBuilder {
            publisher,
            handler: callback,
        }
    }

    /// Receive the MatchingStatuses for this listener with a mutable callback.
    ///
    /// # Examples
    /// ```
    /// # async_std::task::block_on(async {
    /// use zenoh::prelude::r#async::*;
    ///
    /// let mut n = 0;
    /// let session = zenoh::open(config::peer()).res().await.unwrap();
    /// let publisher = session.declare_publisher("key/expression").res().await.unwrap();
    /// let matching_listener = publisher
    ///     .matching_listener()
    ///     .callback_mut(move |_matching_status| { n += 1; })
    ///     .res()
    ///     .await
    ///     .unwrap();
    /// # })
    /// ```
    #[inline]
    #[zenoh_macros::unstable]
    pub fn callback_mut<CallbackMut>(
        self,
        callback: CallbackMut,
    ) -> MatchingListenerBuilder<'a, impl Fn(MatchingStatus) + Send + Sync + 'static>
    where
        CallbackMut: FnMut(MatchingStatus) + Send + Sync + 'static,
    {
        self.callback(crate::handlers::locked(callback))
    }

    /// Receive the MatchingStatuses for this listener with a [`Handler`](crate::prelude::IntoCallbackReceiverPair).
    ///
    /// # Examples
    /// ```no_run
    /// # async_std::task::block_on(async {
    /// use zenoh::prelude::r#async::*;
    ///
    /// let session = zenoh::open(config::peer()).res().await.unwrap();
    /// let publisher = session.declare_publisher("key/expression").res().await.unwrap();
    /// let matching_listener = publisher
    ///     .matching_listener()
    ///     .with(flume::bounded(32))
    ///     .res()
    ///     .await
    ///     .unwrap();
    /// while let Ok(matching_status) = matching_listener.recv_async().await {
    ///     if matching_status.matching_subscribers() {
    ///         println!("Publisher has matching subscribers.");
    ///     } else {
    ///         println!("Publisher has NO MORE matching subscribers.");
    ///     }
    /// }
    /// # })
    /// ```
    #[inline]
    #[zenoh_macros::unstable]
    pub fn with<Handler>(self, handler: Handler) -> MatchingListenerBuilder<'a, Handler>
    where
        Handler: crate::prelude::IntoCallbackReceiverPair<'static, MatchingStatus>,
    {
        let MatchingListenerBuilder {
            publisher,
            handler: _,
        } = self;
        MatchingListenerBuilder { publisher, handler }
    }
}

#[zenoh_macros::unstable]
impl<'a, Handler> Resolvable for MatchingListenerBuilder<'a, Handler>
where
    Handler: IntoCallbackReceiverPair<'static, MatchingStatus> + Send,
    Handler::Receiver: Send,
{
    type To = ZResult<MatchingListener<'a, Handler::Receiver>>;
}

#[zenoh_macros::unstable]
impl<'a, Handler> SyncResolve for MatchingListenerBuilder<'a, Handler>
where
    Handler: IntoCallbackReceiverPair<'static, MatchingStatus> + Send,
    Handler::Receiver: Send,
{
    #[zenoh_macros::unstable]
    fn res_sync(self) -> <Self as Resolvable>::To {
        let (callback, receiver) = self.handler.into_cb_receiver_pair();
        self.publisher
            .session
            .declare_matches_listener_inner(&self.publisher, callback)
            .map(|listener_state| MatchingListener {
                listener: MatchingListenerInner {
                    publisher: self.publisher,
                    state: listener_state,
                    alive: true,
                },
                receiver,
            })
    }
}

#[zenoh_macros::unstable]
impl<'a, Handler> AsyncResolve for MatchingListenerBuilder<'a, Handler>
where
    Handler: IntoCallbackReceiverPair<'static, MatchingStatus> + Send,
    Handler::Receiver: Send,
{
    type Future = Ready<Self::To>;

    #[zenoh_macros::unstable]
    fn res_async(self) -> Self::Future {
        std::future::ready(self.res_sync())
    }
}

#[zenoh_macros::unstable]
pub(crate) struct MatchingListenerState {
    pub(crate) id: Id,
    pub(crate) current: std::sync::Mutex<bool>,
    pub(crate) key_expr: KeyExpr<'static>,
    pub(crate) destination: Locality,
    pub(crate) callback: Callback<'static, MatchingStatus>,
}

#[zenoh_macros::unstable]
impl std::fmt::Debug for MatchingListenerState {
    fn fmt(&self, f: &mut std::fmt::Formatter) -> std::fmt::Result {
        f.debug_struct("MatchingListener")
            .field("id", &self.id)
            .field("key_expr", &self.key_expr)
            .finish()
    }
}

#[zenoh_macros::unstable]
pub(crate) struct MatchingListenerInner<'a> {
    pub(crate) publisher: PublisherRef<'a>,
    pub(crate) state: std::sync::Arc<MatchingListenerState>,
    pub(crate) alive: bool,
}

#[zenoh_macros::unstable]
impl<'a> MatchingListenerInner<'a> {
    #[inline]
    pub fn undeclare(self) -> MatchingListenerUndeclaration<'a> {
        Undeclarable::undeclare_inner(self, ())
    }
}

#[zenoh_macros::unstable]
impl<'a> Undeclarable<(), MatchingListenerUndeclaration<'a>> for MatchingListenerInner<'a> {
    fn undeclare_inner(self, _: ()) -> MatchingListenerUndeclaration<'a> {
        MatchingListenerUndeclaration { subscriber: self }
    }
}

/// A listener that sends notifications when the [`MatchingStatus`] of a
/// publisher changes.
///
/// # Examples
/// ```no_run
/// # async_std::task::block_on(async {
/// use zenoh::prelude::r#async::*;
///
/// let session = zenoh::open(config::peer()).res().await.unwrap();
/// let publisher = session.declare_publisher("key/expression").res().await.unwrap();
/// let matching_listener = publisher.matching_listener().res().await.unwrap();
/// while let Ok(matching_status) = matching_listener.recv_async().await {
///     if matching_status.matching_subscribers() {
///         println!("Publisher has matching subscribers.");
///     } else {
///         println!("Publisher has NO MORE matching subscribers.");
///     }
/// }
/// # })
/// ```
#[zenoh_macros::unstable]
pub struct MatchingListener<'a, Receiver> {
    pub(crate) listener: MatchingListenerInner<'a>,
    pub receiver: Receiver,
}

#[zenoh_macros::unstable]
impl<'a, Receiver> MatchingListener<'a, Receiver> {
    /// Close a [`MatchingListener`].
    ///
    /// MatchingListeners are automatically closed when dropped, but you may want to use this function to handle errors or
    /// close the MatchingListener asynchronously.
    ///
    /// # Examples
    /// ```
    /// # async_std::task::block_on(async {
    /// use zenoh::prelude::r#async::*;
    ///
    /// let session = zenoh::open(config::peer()).res().await.unwrap();
    /// let publisher = session.declare_publisher("key/expression").res().await.unwrap();
    /// let matching_listener = publisher.matching_listener().res().await.unwrap();
    /// matching_listener.undeclare().res().await.unwrap();
    /// # })
    /// ```
    #[inline]
    pub fn undeclare(self) -> MatchingListenerUndeclaration<'a> {
        self.listener.undeclare()
    }
}

#[zenoh_macros::unstable]
impl<'a, T> Undeclarable<(), MatchingListenerUndeclaration<'a>> for MatchingListener<'a, T> {
    fn undeclare_inner(self, _: ()) -> MatchingListenerUndeclaration<'a> {
        Undeclarable::undeclare_inner(self.listener, ())
    }
}

#[zenoh_macros::unstable]
impl<Receiver> std::ops::Deref for MatchingListener<'_, Receiver> {
    type Target = Receiver;

    fn deref(&self) -> &Self::Target {
        &self.receiver
    }
}
#[zenoh_macros::unstable]
impl<Receiver> std::ops::DerefMut for MatchingListener<'_, Receiver> {
    fn deref_mut(&mut self) -> &mut Self::Target {
        &mut self.receiver
    }
}

#[zenoh_macros::unstable]
pub struct MatchingListenerUndeclaration<'a> {
    subscriber: MatchingListenerInner<'a>,
}

#[zenoh_macros::unstable]
impl Resolvable for MatchingListenerUndeclaration<'_> {
    type To = ZResult<()>;
}

#[zenoh_macros::unstable]
impl SyncResolve for MatchingListenerUndeclaration<'_> {
    fn res_sync(mut self) -> <Self as Resolvable>::To {
        self.subscriber.alive = false;
        self.subscriber
            .publisher
            .session
            .undeclare_matches_listener_inner(self.subscriber.state.id)
    }
}

#[zenoh_macros::unstable]
impl AsyncResolve for MatchingListenerUndeclaration<'_> {
    type Future = Ready<Self::To>;

    fn res_async(self) -> Self::Future {
        std::future::ready(self.res_sync())
    }
}

#[zenoh_macros::unstable]
impl Drop for MatchingListenerInner<'_> {
    fn drop(&mut self) {
        if self.alive {
            let _ = self
                .publisher
                .session
                .undeclare_matches_listener_inner(self.state.id);
        }
    }
}

#[cfg(test)]
mod tests {
    #[test]
    fn priority_from() {
        use super::Priority as APrio;
        use std::convert::TryInto;
        use zenoh_protocol::core::Priority as TPrio;

        for i in APrio::MAX as u8..=APrio::MIN as u8 {
            let p: APrio = i.try_into().unwrap();

            match p {
                APrio::RealTime => assert_eq!(p as u8, TPrio::RealTime as u8),
                APrio::InteractiveHigh => assert_eq!(p as u8, TPrio::InteractiveHigh as u8),
                APrio::InteractiveLow => assert_eq!(p as u8, TPrio::InteractiveLow as u8),
                APrio::DataHigh => assert_eq!(p as u8, TPrio::DataHigh as u8),
                APrio::Data => assert_eq!(p as u8, TPrio::Data as u8),
                APrio::DataLow => assert_eq!(p as u8, TPrio::DataLow as u8),
                APrio::Background => assert_eq!(p as u8, TPrio::Background as u8),
            }

            let t: TPrio = p.into();
            assert_eq!(p as u8, t as u8);
        }
    }

    #[test]
    fn sample_kind_integrity_in_publication() {
        use crate::{open, prelude::sync::*};

        const KEY_EXPR: &str = "test/sample_kind_integrity/publication";
        const VALUE: &str = "zenoh";

        fn sample_kind_integrity_in_publication_with(kind: SampleKind) {
            let session = open(Config::default()).res().unwrap();
            let sub = session.declare_subscriber(KEY_EXPR).res().unwrap();
            let pub_ = session.declare_publisher(KEY_EXPR).res().unwrap();
            pub_.write(kind, VALUE).res().unwrap();
            let sample = sub.recv().unwrap();

            assert_eq!(sample.kind, kind);
            assert_eq!(sample.payload.deserialize::<String>().unwrap(), VALUE);
        }

        sample_kind_integrity_in_publication_with(SampleKind::Put);
        sample_kind_integrity_in_publication_with(SampleKind::Delete);
    }

    #[test]
    fn sample_kind_integrity_in_put_builder() {
        use crate::{open, prelude::sync::*};

        const KEY_EXPR: &str = "test/sample_kind_integrity/put_builder";
        const VALUE: &str = "zenoh";

        fn sample_kind_integrity_in_put_builder_with(kind: SampleKind) {
            let session = open(Config::default()).res().unwrap();
            let sub = session.declare_subscriber(KEY_EXPR).res().unwrap();

            match kind {
                SampleKind::Put => session.put(KEY_EXPR, VALUE).res().unwrap(),
                SampleKind::Delete => session.delete(KEY_EXPR).res().unwrap(),
            }
            let sample = sub.recv().unwrap();

            assert_eq!(sample.kind, kind);
            if let SampleKind::Put = kind {
                assert_eq!(sample.payload.deserialize::<String>().unwrap(), VALUE);
            }
        }

        sample_kind_integrity_in_put_builder_with(SampleKind::Put);
        sample_kind_integrity_in_put_builder_with(SampleKind::Delete);
    }
}<|MERGE_RESOLUTION|>--- conflicted
+++ resolved
@@ -13,22 +13,11 @@
 //
 
 //! Publishing primitives.
-use crate::encoding::Encoding;
-use crate::key_expr::KeyExpr;
 use crate::net::primitives::Primitives;
-use crate::payload::Payload;
+use crate::prelude::*;
 #[zenoh_macros::unstable]
 use crate::sample::Attachment;
-<<<<<<< HEAD
-use crate::sample::DataInfo;
-use crate::sample::QoS;
-#[zenoh_macros::unstable]
-use crate::sample::SourceInfo;
-use crate::Encoding;
-=======
 use crate::sample::{DataInfo, QoS, Sample, SampleKind};
-use crate::Locality;
->>>>>>> a8cdbbe8
 use crate::SessionRef;
 use crate::Undeclarable;
 #[cfg(feature = "unstable")]
@@ -38,7 +27,6 @@
 };
 use std::future::Ready;
 use zenoh_core::{zread, AsyncResolve, Resolvable, Resolve, SyncResolve};
-use zenoh_keyexpr::keyexpr;
 use zenoh_protocol::network::push::ext;
 use zenoh_protocol::network::Mapping;
 use zenoh_protocol::network::Push;
@@ -726,6 +714,8 @@
             payload: item.payload,
             kind: item.kind,
             encoding: item.encoding,
+            #[cfg(feature = "unstable")]
+            source_info: None,
             #[cfg(feature = "unstable")]
             attachment: item.attachment,
         }
@@ -878,11 +868,8 @@
     publisher: &Publisher<'_>,
     payload: Payload,
     kind: SampleKind,
-<<<<<<< HEAD
+    encoding: Encoding,
     #[cfg(feature = "unstable")] source_info: Option<SourceInfo>,
-=======
-    encoding: Encoding,
->>>>>>> a8cdbbe8
     #[cfg(feature = "unstable")] attachment: Option<Attachment>,
 ) -> ZResult<()> {
     log::trace!("write({:?}, [...])", &publisher.key_expr);
@@ -915,17 +902,13 @@
                     }
                     PushBody::Put(Put {
                         timestamp,
-<<<<<<< HEAD
-                        encoding: value.encoding.clone(),
+                        encoding: encoding.clone().into(),
                         #[cfg(feature = "unstable")]
                         ext_sinfo: source_info.map(|s| SourceInfoType {
                             id: s.source_id.unwrap_or_default(),
                             sn: s.source_sn.unwrap_or_default() as u32,
                         }),
                         #[cfg(not(feature = "unstable"))]
-=======
-                        encoding: encoding.clone().into(),
->>>>>>> a8cdbbe8
                         ext_sinfo: None,
                         #[cfg(feature = "shared-memory")]
                         ext_shm: None,
