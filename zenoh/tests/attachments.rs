//
// Copyright (c) 2024 ZettaScale Technology
//
// This program and the accompanying materials are made available under the
// terms of the Eclipse Public License 2.0 which is available at
// http://www.eclipse.org/legal/epl-2.0, or the Apache License, Version 2.0
// which is available at https://www.apache.org/licenses/LICENSE-2.0.
//
// SPDX-License-Identifier: EPL-2.0 OR Apache-2.0
//
// Contributors:
//   ZettaScale Zenoh Team, <zenoh@zettascale.tech>
//
#[cfg(feature = "unstable")]
#[test]
fn attachment_pubsub() {
    use zenoh::prelude::sync::*;
<<<<<<< HEAD
=======
    use zenoh::sample::Attachment;

>>>>>>> 14a20367
    let zenoh = zenoh::open(Config::default()).res().unwrap();
    let _sub = zenoh
        .declare_subscriber("test/attachment")
        .callback(|sample| {
            println!("{}", sample.payload().deserialize::<String>().unwrap());
            for (k, v) in sample.attachment().unwrap().iter::<(
                [u8; std::mem::size_of::<usize>()],
                [u8; std::mem::size_of::<usize>()],
            )>() {
                assert!(k.iter().rev().zip(v.as_slice()).all(|(k, v)| k == v))
            }
        })
        .res()
        .unwrap();

    let publisher = zenoh.declare_publisher("test/attachment").res().unwrap();
    for i in 0..10 {
        let mut backer = [(
            [0; std::mem::size_of::<usize>()],
            [0; std::mem::size_of::<usize>()],
        ); 10];
        for (j, backer) in backer.iter_mut().enumerate() {
            *backer = ((i * 10 + j).to_le_bytes(), (i * 10 + j).to_be_bytes())
        }

        zenoh
            .put("test/attachment", "put")
            .attachment(Attachment::from_iter(backer.iter()))
            .res()
            .unwrap();
        publisher
            .put("publisher")
            .attachment(Attachment::from_iter(backer.iter()))
            .res()
            .unwrap();
    }
}

#[cfg(feature = "unstable")]
#[test]
<<<<<<< HEAD
fn queries() {
    use zenoh::prelude::sync::*;
=======
fn attachment_queries() {
    use zenoh::{prelude::sync::*, sample::builder::SampleBuilderTrait, sample::Attachment};

>>>>>>> 14a20367
    let zenoh = zenoh::open(Config::default()).res().unwrap();
    let _sub = zenoh
        .declare_queryable("test/attachment")
        .callback(|query| {
            let s = query
                .value()
                .map(|q| q.payload().deserialize::<String>().unwrap())
                .unwrap_or_default();
            println!("Query value: {}", s);

            let attachment = query.attachment().unwrap();
            println!("Query attachment: {:?}", attachment);
            for (k, v) in attachment.iter::<(
                [u8; std::mem::size_of::<usize>()],
                [u8; std::mem::size_of::<usize>()],
            )>() {
                assert!(k.iter().rev().zip(v.as_slice()).all(|(k, v)| k == v));
            }

            query
                .reply(
                    query.key_expr().clone(),
                    query.value().unwrap().payload().clone(),
                )
                .attachment(Attachment::from_iter(
                    attachment
                        .iter::<(
                            [u8; std::mem::size_of::<usize>()],
                            [u8; std::mem::size_of::<usize>()],
                        )>()
                        .map(|(k, _)| (k, k)),
                ))
                .res()
                .unwrap();
        })
        .res()
        .unwrap();
    for i in 0..10 {
        let mut backer = [(
            [0; std::mem::size_of::<usize>()],
            [0; std::mem::size_of::<usize>()],
        ); 10];
        for (j, backer) in backer.iter_mut().enumerate() {
            *backer = ((i * 10 + j).to_le_bytes(), (i * 10 + j).to_be_bytes())
        }

        let get = zenoh
            .get("test/attachment")
            .payload("query")
            .attachment(Attachment::from_iter(backer.iter()))
            .res()
            .unwrap();
        while let Ok(reply) = get.recv() {
            let response = reply.sample.as_ref().unwrap();
            for (k, v) in response.attachment().unwrap().iter::<(
                [u8; std::mem::size_of::<usize>()],
                [u8; std::mem::size_of::<usize>()],
            )>() {
                assert_eq!(k, v)
            }
        }
    }
}<|MERGE_RESOLUTION|>--- conflicted
+++ resolved
@@ -15,11 +15,6 @@
 #[test]
 fn attachment_pubsub() {
     use zenoh::prelude::sync::*;
-<<<<<<< HEAD
-=======
-    use zenoh::sample::Attachment;
-
->>>>>>> 14a20367
     let zenoh = zenoh::open(Config::default()).res().unwrap();
     let _sub = zenoh
         .declare_subscriber("test/attachment")
@@ -60,14 +55,8 @@
 
 #[cfg(feature = "unstable")]
 #[test]
-<<<<<<< HEAD
 fn queries() {
     use zenoh::prelude::sync::*;
-=======
-fn attachment_queries() {
-    use zenoh::{prelude::sync::*, sample::builder::SampleBuilderTrait, sample::Attachment};
-
->>>>>>> 14a20367
     let zenoh = zenoh::open(Config::default()).res().unwrap();
     let _sub = zenoh
         .declare_queryable("test/attachment")
