--- conflicted
+++ resolved
@@ -173,7 +173,7 @@
 }
 
 async fn test_unicity_qryrep(s01: &Session, s02: &Session, s03: &Session) {
-    let key_expr = "test/unicity";
+    let key_expr = KeyExpr::new("test/unicity").unwrap();
     let msg_count = 1;
     let msgs1 = Arc::new(AtomicUsize::new(0));
     let msgs2 = Arc::new(AtomicUsize::new(0));
@@ -184,24 +184,20 @@
 
         // Queryable to data
         println!("[QR][01c] Queryable on s01 session");
+        let cke = key_expr.clone();
         let c_msgs1 = msgs1.clone();
         let qbl1 = ztimeout!(s01
-            .declare_queryable(key_expr)
+            .declare_queryable(cke.clone())
             .callback(move |sample| {
                 c_msgs1.fetch_add(1, Ordering::Relaxed);
-<<<<<<< HEAD
-                task::block_on(async {
-                    ztimeout!(sample
-                        .reply(KeyExpr::try_from(key_expr).unwrap(), vec![0u8; size])
-                        .res_async())
-                    .unwrap()
-=======
-                let rep = Sample::try_from(key_expr, vec![0u8; size]).unwrap();
-                tokio::task::block_in_place(move || {
-                    Handle::current().block_on(async move {
-                        ztimeout!(sample.reply(Ok(rep)).res_async()).unwrap()
-                    });
->>>>>>> e04c8613
+                tokio::task::block_in_place({
+                    let cke2 = cke.clone();
+                    move || {
+                        Handle::current().block_on(async move {
+                            ztimeout!(sample.reply(cke2.clone(), vec![0u8; size]).res_async())
+                                .unwrap()
+                        });
+                    }
                 });
             })
             .res_async())
@@ -209,24 +205,20 @@
 
         // Queryable to data
         println!("[QR][02c] Queryable on s02 session");
+        let cke = key_expr.clone();
         let c_msgs2 = msgs2.clone();
         let qbl2 = ztimeout!(s02
-            .declare_queryable(key_expr)
+            .declare_queryable(cke.clone())
             .callback(move |sample| {
                 c_msgs2.fetch_add(1, Ordering::Relaxed);
-<<<<<<< HEAD
-                task::block_on(async {
-                    ztimeout!(sample
-                        .reply(KeyExpr::try_from(key_expr).unwrap(), vec![0u8; size])
-                        .res_async())
-                    .unwrap()
-=======
-                let rep = Sample::try_from(key_expr, vec![0u8; size]).unwrap();
-                tokio::task::block_in_place(move || {
-                    Handle::current().block_on(async move {
-                        ztimeout!(sample.reply(Ok(rep)).res_async()).unwrap()
-                    });
->>>>>>> e04c8613
+                tokio::task::block_in_place({
+                    let cke2 = cke.clone();
+                    move || {
+                        Handle::current().block_on(async move {
+                            ztimeout!(sample.reply(cke2.clone(), vec![0u8; size]).res_async())
+                                .unwrap()
+                        });
+                    }
                 });
             })
             .res_async())
@@ -237,9 +229,10 @@
 
         // Get data
         println!("[QR][03c] Getting on s03 session. {msg_count} msgs.");
+        let cke = key_expr.clone();
         let mut cnt = 0;
         for _ in 0..msg_count {
-            let rs = ztimeout!(s03.get(key_expr).res_async()).unwrap();
+            let rs = ztimeout!(s03.get(cke.clone()).res_async()).unwrap();
             while let Ok(s) = ztimeout!(rs.recv_async()) {
                 assert_eq!(s.sample.unwrap().payload().len(), size);
                 cnt += 1;
