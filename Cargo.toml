--- conflicted
+++ resolved
@@ -81,12 +81,8 @@
 async-executor = "1.13.1"
 async-global-executor = "2.4.1"
 async-io = "2.3.4"
-<<<<<<< HEAD
+async-std = { version = "1.6.5", features = ["tokio1"] }
 async-trait = "0.1.82"
-=======
-async-std = { version = "1.6.5", features = ["tokio1"] }
-async-trait = "0.1.81"
->>>>>>> 42c7238a
 base64 = "0.22.1"
 bincode = "1.3.3"
 bytes = "1.7.1"
